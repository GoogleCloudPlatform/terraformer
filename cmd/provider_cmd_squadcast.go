--- conflicted
+++ resolved
@@ -8,37 +8,18 @@
 )
 
 func newCmdSquadcastImporter(options ImportOptions) *cobra.Command {
-<<<<<<< HEAD
 	var refreshToken, teamName, region string
-=======
-	var refreshToken string
-	var teamName string
-	var serviceName string
->>>>>>> 99174d4d
 
 	cmd := &cobra.Command{
 		Use:   "squadcast",
 		Short: "Import current state to Terraform configuration from Squadcast",
 		Long:  "Import current state to Terraform configuration from Squadcast",
 		RunE: func(cmd *cobra.Command, args []string) error {
-<<<<<<< HEAD
 			provider := newSquadcastProvider()
 			options.PathPattern += region + "/"
 			err := Import(provider, options, []string{refreshToken, region, teamName})
 			if err != nil {
 				return err
-=======
-			originalPathPattern := options.PathPattern
-			for _, region := range options.Regions {
-				provider := newSquadcastProvider()
-				options.PathPattern = originalPathPattern
-				options.PathPattern += region + "/"
-				log.Println(provider.GetName() + " importing region " + region)
-				err := Import(provider, options, []string{refreshToken, region, teamName, serviceName})
-				if err != nil {
-					return err
-				}
->>>>>>> 99174d4d
 			}
 			return nil
 		},
