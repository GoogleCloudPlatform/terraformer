package cmd

import (
	squadcast_terraforming "github.com/GoogleCloudPlatform/terraformer/providers/squadcast"

	"github.com/GoogleCloudPlatform/terraformer/terraformutils"
	"github.com/spf13/cobra"
)

func newCmdSquadcastImporter(options ImportOptions) *cobra.Command {
<<<<<<< HEAD
	var refreshToken, teamName, region, serviceName string
=======
	var refreshToken, teamName, region, serviceName, scheduleName string
>>>>>>> bfca59c9

	cmd := &cobra.Command{
		Use:   "squadcast",
		Short: "Import current state to Terraform configuration from Squadcast",
		Long:  "Import current state to Terraform configuration from Squadcast",
		RunE: func(cmd *cobra.Command, args []string) error {
			provider := newSquadcastProvider()
			options.PathPattern += region + "/"
<<<<<<< HEAD
			err := Import(provider, options, []string{refreshToken, region, teamName, serviceName})
=======
			err := Import(provider, options, []string{refreshToken, region, teamName, serviceName, scheduleName})
>>>>>>> bfca59c9
			if err != nil {
				return err
			}
			return nil
		},
	}
	cmd.AddCommand(listCmd(newSquadcastProvider()))
	baseProviderFlags(cmd.PersistentFlags(), &options, "user", "")
	cmd.PersistentFlags().StringVarP(&refreshToken, "refresh-token", "", "", "YOUR_SQUADCAST_REFRESH_TOKEN or env param SQUADCAST_REFRESH_TOKEN")
	cmd.PersistentFlags().StringVarP(&region, "region", "", "", "eu or us")
	cmd.PersistentFlags().StringVarP(&teamName, "team-name", "", "", "Squadcast team name")
	cmd.PersistentFlags().StringVarP(&serviceName, "service-name", "", "", "Squadcast service name")
	cmd.PersistentFlags().StringVarP(&scheduleName, "schedule-name", "", "", "Squadcast schedule name")
	return cmd
}

func newSquadcastProvider() terraformutils.ProviderGenerator {
	return &squadcast_terraforming.SquadcastProvider{}
}<|MERGE_RESOLUTION|>--- conflicted
+++ resolved
@@ -8,11 +8,7 @@
 )
 
 func newCmdSquadcastImporter(options ImportOptions) *cobra.Command {
-<<<<<<< HEAD
-	var refreshToken, teamName, region, serviceName string
-=======
 	var refreshToken, teamName, region, serviceName, scheduleName string
->>>>>>> bfca59c9
 
 	cmd := &cobra.Command{
 		Use:   "squadcast",
@@ -21,11 +17,7 @@
 		RunE: func(cmd *cobra.Command, args []string) error {
 			provider := newSquadcastProvider()
 			options.PathPattern += region + "/"
-<<<<<<< HEAD
-			err := Import(provider, options, []string{refreshToken, region, teamName, serviceName})
-=======
 			err := Import(provider, options, []string{refreshToken, region, teamName, serviceName, scheduleName})
->>>>>>> bfca59c9
 			if err != nil {
 				return err
 			}
