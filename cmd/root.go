--- conflicted
+++ resolved
@@ -78,11 +78,8 @@
 		newCmdPagerDutyImporter,
 		newCmdOpsgenieImporter,
 		newCmdHoneycombioImporter,
-<<<<<<< HEAD
 		newCmdSquadcastImporter,
-=======
 		newCmdOpalImporter,
->>>>>>> f3e9ae76
 		// Community
 		newCmdKeycloakImporter,
 		newCmdLogzioImporter,
