--- conflicted
+++ resolved
@@ -120,7 +120,6 @@
     * `ibm_dns_glb_monitor`
     * `ibm_dns_glb_pool`
     * `ibm_dns_glb`
-<<<<<<< HEAD
 * `ibm_transit_gateway`
     * `ibm_tg_gateway`
     * `ibm_tg_connection`
@@ -128,7 +127,6 @@
     * `ibm_dl_gateway`
     * `ibm_dl_virtual_connection`
     * `ibm_dl_provider_gateway`
-=======
 * `ibm_container_cluster`
     * `ibm_container_cluster`
     * `ibm_container_worker_pool`
@@ -139,8 +137,4 @@
     * `ibm_certificate_manager_order`  
 * `ibm_vpe_gateway`
     * `ibm_is_virtual_endpoint_gateway`
-    * `ibm_is_virtual_endpoint_gateway_ip`
-
-
- 
->>>>>>> 96ddb645
+    * `ibm_is_virtual_endpoint_gateway_ip`