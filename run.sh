--- conflicted
+++ resolved
@@ -46,17 +46,10 @@
 		services=$(./terraformer-google import google list --projects ${PROJECT_ID})
 		;;
 	"Azure")
-<<<<<<< HEAD
-		export ARM_SUBSCRIPTION_ID=$(cat credentials.json | jq .subscriptionId | sed s/\"//g)
-		export ARM_CLIENT_ID=$(cat credentials.json | jq .clientId | sed s/\"//g)
-		export ARM_CLIENT_SECRET=$(cat credentials.json | jq .clientSecret | sed s/\"//g)
-		export ARM_TENANT_ID=$(cat credentials.json | jq .tenantId | sed s/\"//g)
-=======
 		export ARM_SUBSCRIPTION_ID=$(cat credentials.json | jq .subscriptionId)
 		export ARM_CLIENT_ID=$(cat credentials.json | jq .clientId)
 		export ARM_CLIENT_SECRET=$(cat credentials.json | jq .clientSecret)
 		export ARM_TENANT_ID=$(cat credentials.json | jq .tenantId)
->>>>>>> 8d0b0f47
 		services=$(./terraformer-azure import azure list)
 		;;
 	*)
