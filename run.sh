--- conflicted
+++ resolved
@@ -1,11 +1,7 @@
 #!/bin/bash
 
 GLOBAL_GCP_SERVICES=",dns,gcs,globalAddresses,globalForwardingRules,iam,gke,backendServices,bigQuery,disks,firewall,healthChecks,httpHealthChecks,instanceTemplates,networks,project,routes,targetHttpsProxies,urlMaps,"
-<<<<<<< HEAD
-GLOBAL_AWS_SERVICES=",sts,iam,route53,route53domains,s3,s3control,cloudfront,organizations,"
-=======
 GLOBAL_AWS_SERVICES=",sts,iam,route53,route53domains,s3,s3control,cloudfront,accessanalyzer,organizations,"
->>>>>>> 502325b4
 
 case $CSP in
 	"GCP")
@@ -42,31 +38,15 @@
 			if [[ "$GLOBAL_AWS_SERVICES" =~ .*",$1,".* ]]; then
 				#	To be inline with the above regex, GLOBAL_GCP_SERVICES must start and end with a ","
 				regions="global"
-<<<<<<< HEAD
-			elif [[ $1 == "s3" ]]; then
-			  regions="us-east-1"
-			elif [[ $1 == "devicefarm" ]]; then
-			  regions="us-east-1"
-			elif [[ $1 == "eks" ]]; then
-			  regions="us-east-1"
-			elif [[ $1 == "media_store" ]]; then
-			  regions="us-east-1"
-=======
 			elif [[ $1 == "s3,s3control" ]]; then
 			  regions="us-east-1"
 			elif [[ $1 == "eks" ]]; then
 			  regions="us-east-1,us-east-2,us-west-2,ap-south-1,ap-southeast-1,ap-southeast-2,ap-northeast-1,ap-northeast-2,ca-central-1,eu-central-1,eu-west-1,eu-west-2,eu-west-3,eu-north-1,sa-east-1"
->>>>>>> 502325b4
 			else
 				regions="us-east-1,us-east-2,us-west-1,us-west-2,ap-south-1,ap-southeast-1,ap-southeast-2,ap-northeast-1,ap-northeast-2,ca-central-1,eu-central-1,eu-west-1,eu-west-2,eu-west-3,eu-north-1,sa-east-1"
 			fi
 
-<<<<<<< HEAD
-			./terraformer-aws import aws --profile ${ACCOUNT_ID} --resources ${1} --regions ${regions} || true
-			aws s3 sync --delete ${path}/${1}/ s3://${RESULT_BUCKET}/terraformer/${CUSTOMER_NAME}/${ACCOUNT_ID}/${TIMESTAMP}/${1}/
-=======
-			AWS_ACCESS_KEY_ID=${CUSTOMER_AWS_ACCESS_KEY_ID} AWS_SECRET_ACCESS_KEY=${CUSTOMER_AWS_SECRET_ACCESS_KEY} AWS_SESSION_TOKEN=${CUSTOMER_AWS_SESSION_TOKEN} ./terraformer-aws import aws --resources ${1} --regions ${regions} || true
->>>>>>> 502325b4
+			./terraformer-aws import aws  --profile ${ACCOUNT_ID} --resources ${1} --regions ${regions} || true
 			;;
 		*)
 			echo "terraformer doesn't run on $CSP"
@@ -91,7 +71,6 @@
 		services=$(./terraformer-azure import azure list)
 		;;
 	"AWS")
-<<<<<<< HEAD
 		CUSTOMER_ARN_ROLE=$(cat credentials.json | jq .roleArn | sed s/\"//g)
 		EXTERNAL_ID=$(cat credentials.json | jq .externalId | sed s/\"//g)
 		mkdir ~/.aws
@@ -101,13 +80,7 @@
 role_arn = ${CUSTOMER_ARN_ROLE}
 external_id = ${EXTERNAL_ID}
 AWS_CREDS
-		services=$(./terraformer-aws import aws list)
-=======
-		export CUSTOMER_AWS_ACCESS_KEY_ID=$(cat credentials.json | jq .accessKeyId | sed s/\"//g)
-		export CUSTOMER_AWS_SECRET_ACCESS_KEY=$(cat credentials.json | jq .secretAccessKey | sed s/\"//g)
-		export CUSTOMER_AWS_SESSION_TOKEN=$(cat credentials.json | jq .sessionToken | sed s/\"//g)
 		services="vpc,sg,nacl,nat,igw,vpc_peering,vpn_connection,vpn_gateway,transit_gateway,subnet,eni,ec2_instance,eip,route_table,customer_gateway,ebs alb,elb,auto_scaling codecommit eks sts,iam,route53,route53domains,cloudfront,accessanalyzer ecr,ecs,acm,cognito s3,s3control es,cloud9,kinesis,firehose,elasticache,elastic_beanstalk lambda,kms,dynamodb,rds,secretsmanager sns,sqs,sfn,securityhub cloud9,swf,xray cloudtrail,config cloudformation"
->>>>>>> 502325b4
 		;;
 	*)
 		echo "$CSP isn't supported"
@@ -124,57 +97,9 @@
   if [[ $service == "schedulerJobs" && $CSP == "GCP" ]]; then
     continue
   fi
-<<<<<<< HEAD
-  if [[ $service == "api_gateway" && $CSP == "AWS" ]]; then ### us-east-1
-    continue
-  fi
-  if [[ $service == "budgets" && $CSP == "AWS" ]]; then ### >>>>>>>>>>>     default region
-    continue
-  fi
-  if [[ $service == "cloudwatch" && $CSP == "AWS" ]]; then ### us-east-1
-    continue
-  fi
-  if [[ $service == "codepipeline" && $CSP == "AWS" ]]; then ### us-east-1
-    continue
-  fi
-  if [[ $service == "emr" && $CSP == "AWS" ]]; then ### us-east-1
-    continue
-  fi
-  if [[ $service == "glue" && $CSP == "AWS" ]]; then ### us-east-1
-    continue
-  fi
-  if [[ $service == "media_package" && $CSP == "AWS" ]]; then ### us-east-1
-    continue
-  fi
-  if [[ $service == "msk" && $CSP == "AWS" ]]; then ### us-east-1
-    continue
-  fi
-  if [[ $service == "qldb" && $CSP == "AWS" ]]; then ### us-east-1
-    continue
-  fi
-  if [[ $service == "resourcegroups" && $CSP == "AWS" ]]; then ### us-east-1
-    continue
-  fi
-  if [[ $service == "servicecatalog" && $CSP == "AWS" ]]; then ### us-east-1
-    continue
-  fi
-  if [[ $service == "ses" && $CSP == "AWS" ]]; then ### us-east-1
-    continue
-  fi
-  if [[ $service == "waf" && $CSP == "AWS" ]]; then ### >>>>>>>>>>>     default region
-    continue
-  fi
-  if [[ $service == "waf_regional" && $CSP == "AWS" ]]; then ### us-east-1
-    continue
-  fi
-  
-  run_terraformer $service &
-	
-=======
 
   run_terraformer $service &
 
->>>>>>> 502325b4
 done
 
 wait
