module github.com/GoogleCloudPlatform/terraformer

go 1.18

require (
	cloud.google.com/go v0.77.0
	cloud.google.com/go/logging v1.1.2
	cloud.google.com/go/storage v1.14.0
	github.com/Azure/azure-sdk-for-go v57.1.0+incompatible
	github.com/Azure/azure-storage-blob-go v0.10.0
	github.com/Azure/go-ansiterm v0.0.0-20210617225240-d185dfc1b5a1 // indirect
	github.com/Azure/go-autorest/autorest v0.11.23
	github.com/DataDog/datadog-api-client-go v1.4.0
	github.com/IBM-Cloud/bluemix-go v0.0.0-20210203095940-db28d5e07b55
	github.com/IBM/go-sdk-core/v3 v3.3.1
	github.com/IBM/go-sdk-core/v4 v4.9.0
	github.com/IBM/ibm-cos-sdk-go v1.5.0
	github.com/IBM/keyprotect-go-client v0.6.0
	github.com/IBM/networking-go-sdk v0.19.0
	github.com/IBM/platform-services-go-sdk v0.19.1
	github.com/IBM/vpc-go-sdk v0.4.1
	github.com/Nvveen/Gotty v0.0.0-20120604004816-cd527374f1e5 // indirect
	github.com/OctopusDeploy/go-octopusdeploy v1.6.0
	github.com/PaloAltoNetworks/pango v0.6.0
	github.com/SAP/go-hdb v0.105.2 // indirect
	github.com/SermoDigital/jose v0.9.1 // indirect
	github.com/aliyun/alibaba-cloud-sdk-go v1.61.1247
	github.com/aliyun/aliyun-tablestore-go-sdk v4.1.2+incompatible
	github.com/apache/openwhisk-client-go v0.0.0-20210106144548-17d556327cd3
	github.com/aws/aws-sdk-go-v2 v1.15.0
	github.com/aws/aws-sdk-go-v2/config v1.1.4
	github.com/aws/aws-sdk-go-v2/credentials v1.1.4
	github.com/aws/aws-sdk-go-v2/service/accessanalyzer v1.2.0
	github.com/aws/aws-sdk-go-v2/service/acm v1.2.1
	github.com/aws/aws-sdk-go-v2/service/apigateway v1.2.1
	github.com/aws/aws-sdk-go-v2/service/appsync v1.2.1
	github.com/aws/aws-sdk-go-v2/service/autoscaling v1.3.1
	github.com/aws/aws-sdk-go-v2/service/batch v1.3.1
	github.com/aws/aws-sdk-go-v2/service/budgets v1.9.0
	github.com/aws/aws-sdk-go-v2/service/cloud9 v1.1.3
	github.com/aws/aws-sdk-go-v2/service/cloudformation v1.3.0
	github.com/aws/aws-sdk-go-v2/service/cloudfront v1.3.0
	github.com/aws/aws-sdk-go-v2/service/cloudhsmv2 v1.1.3
	github.com/aws/aws-sdk-go-v2/service/cloudtrail v1.2.1
	github.com/aws/aws-sdk-go-v2/service/cloudwatch v1.3.0
	github.com/aws/aws-sdk-go-v2/service/cloudwatchevents v1.2.0
	github.com/aws/aws-sdk-go-v2/service/cloudwatchlogs v1.2.3
	github.com/aws/aws-sdk-go-v2/service/codebuild v1.2.1
	github.com/aws/aws-sdk-go-v2/service/codecommit v1.1.3
	github.com/aws/aws-sdk-go-v2/service/codedeploy v1.2.1
	github.com/aws/aws-sdk-go-v2/service/codepipeline v1.2.1
	github.com/aws/aws-sdk-go-v2/service/cognitoidentity v1.2.1
	github.com/aws/aws-sdk-go-v2/service/cognitoidentityprovider v1.2.1
	github.com/aws/aws-sdk-go-v2/service/configservice v1.3.0
	github.com/aws/aws-sdk-go-v2/service/datapipeline v1.1.3
	github.com/aws/aws-sdk-go-v2/service/devicefarm v1.1.3
	github.com/aws/aws-sdk-go-v2/service/docdb v1.15.0
	github.com/aws/aws-sdk-go-v2/service/dynamodb v1.2.1
	github.com/aws/aws-sdk-go-v2/service/ec2 v1.3.0
	github.com/aws/aws-sdk-go-v2/service/ecr v1.2.1
	github.com/aws/aws-sdk-go-v2/service/ecrpublic v1.2.0
	github.com/aws/aws-sdk-go-v2/service/ecs v1.2.1
	github.com/aws/aws-sdk-go-v2/service/efs v1.2.1
	github.com/aws/aws-sdk-go-v2/service/eks v1.2.1
	github.com/aws/aws-sdk-go-v2/service/elasticache v1.2.1
	github.com/aws/aws-sdk-go-v2/service/elasticbeanstalk v1.2.1
	github.com/aws/aws-sdk-go-v2/service/elasticloadbalancing v1.2.1
	github.com/aws/aws-sdk-go-v2/service/elasticloadbalancingv2 v1.2.1
	github.com/aws/aws-sdk-go-v2/service/elasticsearchservice v1.2.1
	github.com/aws/aws-sdk-go-v2/service/emr v1.2.1
	github.com/aws/aws-sdk-go-v2/service/firehose v1.2.1
	github.com/aws/aws-sdk-go-v2/service/glue v1.3.0
	github.com/aws/aws-sdk-go-v2/service/iam v1.3.0
	github.com/aws/aws-sdk-go-v2/service/iot v1.2.0
	github.com/aws/aws-sdk-go-v2/service/kafka v1.14.0
	github.com/aws/aws-sdk-go-v2/service/kinesis v1.2.1
	github.com/aws/aws-sdk-go-v2/service/kms v1.2.2
	github.com/aws/aws-sdk-go-v2/service/lambda v1.2.1
	github.com/aws/aws-sdk-go-v2/service/mediapackage v1.15.0
	github.com/aws/aws-sdk-go-v2/service/mediastore v1.1.4
	github.com/aws/aws-sdk-go-v2/service/opsworks v1.2.2
	github.com/aws/aws-sdk-go-v2/service/organizations v1.2.1
	github.com/aws/aws-sdk-go-v2/service/qldb v1.1.3
	github.com/aws/aws-sdk-go-v2/service/rds v1.11.0
	github.com/aws/aws-sdk-go-v2/service/resourcegroups v1.2.1
	github.com/aws/aws-sdk-go-v2/service/route53 v1.3.0
	github.com/aws/aws-sdk-go-v2/service/s3 v1.4.0
	github.com/aws/aws-sdk-go-v2/service/secretsmanager v1.2.1
	github.com/aws/aws-sdk-go-v2/service/securityhub v1.2.1
	github.com/aws/aws-sdk-go-v2/service/servicecatalog v1.2.1
	github.com/aws/aws-sdk-go-v2/service/ses v1.2.1
	github.com/aws/aws-sdk-go-v2/service/sfn v1.2.1
	github.com/aws/aws-sdk-go-v2/service/sns v1.2.1
	github.com/aws/aws-sdk-go-v2/service/sqs v1.3.0
	github.com/aws/aws-sdk-go-v2/service/ssm v1.3.0
	github.com/aws/aws-sdk-go-v2/service/sts v1.2.1
	github.com/aws/aws-sdk-go-v2/service/swf v1.10.0
	github.com/aws/aws-sdk-go-v2/service/waf v1.1.4
	github.com/aws/aws-sdk-go-v2/service/wafregional v1.2.1
	github.com/aws/aws-sdk-go-v2/service/wafv2 v1.18.0
	github.com/aws/aws-sdk-go-v2/service/workspaces v1.2.1
	github.com/aws/aws-sdk-go-v2/service/xray v1.2.1
	github.com/cenkalti/backoff v2.2.1+incompatible // indirect
	github.com/cloudflare/cloudflare-go v0.13.6
	github.com/cloudfoundry/jibber_jabber v0.0.0-20151120183258-bcc4c8345a21 // indirect
	github.com/containerd/continuity v0.1.0 // indirect
	github.com/ddelnano/terraform-provider-mikrotik/client v0.0.0-20210401060029-7f652169b2c4
	github.com/ddelnano/terraform-provider-xenorchestra/client v0.0.0-20210401070256-0d721c6762ef
	github.com/denisenkom/go-mssqldb v0.10.0 // indirect
	github.com/denverdino/aliyungo v0.0.0-20200327235253-d59c209c7e93
	github.com/dgrijalva/jwt-go v3.2.0+incompatible
	github.com/digitalocean/godo v1.57.0
	github.com/docker/go-connections v0.4.0 // indirect
	github.com/dollarshaveclub/new-relic-synthetics-go v0.0.0-20170605224734-4dc3dd6ae884
	github.com/duosecurity/duo_api_golang v0.0.0-20201112143038-0e07e9f869e3 // indirect
	github.com/elazarl/go-bindata-assetfs v1.0.1 // indirect
	github.com/fastly/go-fastly/v6 v6.0.1
	github.com/fatih/structs v1.1.0 // indirect
	github.com/gocql/gocql v0.0.0-20210707082121-9a3953d1826d // indirect
	github.com/google/go-github/v35 v35.1.0
	github.com/gophercloud/gophercloud v0.17.0
	github.com/grafana/grafana-api-golang-client v0.0.0-20210218192924-9ccd2365d2a6
	github.com/hashicorp/go-azure-helpers v0.10.0
	github.com/hashicorp/go-cleanhttp v0.5.2
	github.com/hashicorp/go-hclog v0.16.2
	github.com/hashicorp/go-memdb v1.3.2 // indirect
	github.com/hashicorp/go-plugin v1.4.1
	github.com/hashicorp/hcl v1.0.0
	github.com/hashicorp/terraform v0.12.31
	github.com/hashicorp/vault v0.10.4
	github.com/heimweh/go-pagerduty v0.0.0-20210930203304-530eff2acdc6
	github.com/heroku/heroku-go/v5 v5.4.1
	github.com/hokaccha/go-prettyjson v0.0.0-20210113012101-fb4e108d2519 // indirect
	github.com/iancoleman/strcase v0.0.0-20191112232945-16388991a334
	github.com/jefferai/jsonx v1.0.1 // indirect
	github.com/jmespath/go-jmespath v0.4.0
	github.com/jonboydell/logzio_client v1.2.0
	github.com/labd/commercetools-go-sdk v0.3.1
	github.com/linode/linodego v0.24.1
	github.com/microsoft/azure-devops-go-api/azuredevops v1.0.0-b5
	github.com/mrparkers/terraform-provider-keycloak v0.0.0-20200506151941-509881368409
	github.com/nicksnyder/go-i18n v1.10.1 // indirect
	github.com/ns1/ns1-go v2.4.0+incompatible
	github.com/okta/okta-sdk-golang/v2 v2.9.2
	github.com/opencontainers/image-spec v1.0.1 // indirect
	github.com/opencontainers/runc v1.0.1 // indirect
	github.com/opsgenie/opsgenie-go-sdk-v2 v1.2.9
	github.com/ory/dockertest v3.3.5+incompatible // indirect
	github.com/packethost/packngo v0.9.0
	github.com/paultyng/go-newrelic/v4 v4.10.0
	github.com/pkg/errors v0.9.1
	github.com/ryanuber/go-glob v1.0.0 // indirect
	github.com/spf13/cobra v1.1.1
	github.com/spf13/pflag v1.0.5
	github.com/tencentcloud/tencentcloud-sdk-go v3.0.233+incompatible
	github.com/tencentyun/cos-go-sdk-v5 v0.7.19
	github.com/vultr/govultr v0.5.0
	github.com/xanzy/go-gitlab v0.50.2
	github.com/yandex-cloud/go-genproto v0.0.0-20220314102905-1acaee8ca7eb
	github.com/yandex-cloud/go-sdk v0.0.0-20220314105123-d0c2a928feb6
	github.com/zclconf/go-cty v1.8.4
	github.com/zorkian/go-datadog-api v2.30.0+incompatible
	golang.org/x/oauth2 v0.0.0-20210218202405-ba52d332ba99
	golang.org/x/text v0.3.7
	gonum.org/v1/gonum v0.7.0
	google.golang.org/api v0.40.0
	google.golang.org/genproto v0.0.0-20220314164441-57ef72a4c106
	gopkg.in/jarcoal/httpmock.v1 v1.0.0-00010101000000-000000000000 // indirect
	gopkg.in/mgo.v2 v2.0.0-20190816093944-a6b53ec6cb22 // indirect
	k8s.io/apimachinery v0.21.0
	k8s.io/client-go v0.21.0
)

require (
	github.com/IBM-Cloud/container-services-go-sdk v0.0.0-20210705152127-41ca00fc9a62
	github.com/IBM/go-sdk-core v1.1.0
	github.com/aws/aws-sdk-go-v2/internal/ini v1.2.2 // indirect
	github.com/hashicorp/terraform-svchost v0.0.0-20200729002733-f050f53b9734 // indirect
	github.com/mackerelio/mackerel-client-go v0.19.0
	github.com/okta/terraform-provider-okta v0.0.0-20210924173942-a5a664459d3b
	github.com/zclconf/go-cty-yaml v1.0.2 // indirect
)

require (
	github.com/Azure/azure-pipeline-go v0.2.2 // indirect
	github.com/Azure/go-autorest v14.2.0+incompatible // indirect
	github.com/Azure/go-autorest/autorest/adal v0.9.14 // indirect
	github.com/Azure/go-autorest/autorest/azure/cli v0.2.0 // indirect
	github.com/Azure/go-autorest/autorest/date v0.3.0 // indirect
	github.com/Azure/go-autorest/autorest/to v0.3.0 // indirect
	github.com/Azure/go-autorest/autorest/validation v0.2.0 // indirect
	github.com/Azure/go-autorest/logger v0.2.1 // indirect
	github.com/Azure/go-autorest/tracing v0.6.0 // indirect
	github.com/BurntSushi/toml v0.3.1 // indirect
	github.com/IBM/go-sdk-core/v5 v5.5.1 // indirect
	github.com/Masterminds/goutils v1.1.0 // indirect
	github.com/Masterminds/semver v1.5.0 // indirect
	github.com/Masterminds/sprig v2.22.0+incompatible // indirect
	github.com/Microsoft/go-winio v0.5.1 // indirect
	github.com/agext/levenshtein v1.2.2 // indirect
	github.com/antihax/optional v1.0.0 // indirect
	github.com/apparentlymart/go-cidr v1.1.0 // indirect
	github.com/apparentlymart/go-textseg/v12 v12.0.0 // indirect
	github.com/apparentlymart/go-textseg/v13 v13.0.0 // indirect
	github.com/appscode/go-querystring v0.0.0-20170504095604-0126cfb3f1dc // indirect
	github.com/armon/go-radix v1.0.0 // indirect
	github.com/asaskevich/govalidator v0.0.0-20200907205600-7a23bdc65eef // indirect
	github.com/aws/aws-sdk-go v1.37.0 // indirect
	github.com/aws/aws-sdk-go-v2/feature/ec2/imds v1.0.5 // indirect
	github.com/aws/aws-sdk-go-v2/internal/configsources v1.1.6 // indirect
	github.com/aws/aws-sdk-go-v2/internal/endpoints/v2 v2.4.0 // indirect
	github.com/aws/aws-sdk-go-v2/service/internal/accept-encoding v1.0.3 // indirect
	github.com/aws/aws-sdk-go-v2/service/internal/presigned-url v1.7.0 // indirect
	github.com/aws/aws-sdk-go-v2/service/internal/s3shared v1.2.1 // indirect
	github.com/aws/aws-sdk-go-v2/service/sso v1.1.4 // indirect
	github.com/aws/smithy-go v1.11.1 // indirect
	github.com/beevik/etree v1.1.0 // indirect
	github.com/bgentry/go-netrc v0.0.0-20140422174119-9fd32a8b3d3d // indirect
	github.com/bgentry/speakeasy v0.1.0 // indirect
	github.com/blang/semver v3.5.1+incompatible // indirect
	github.com/bmatcuk/doublestar v1.1.5 // indirect
	github.com/cenkalti/backoff/v4 v4.1.1 // indirect
	github.com/crewjam/saml v0.4.5 // indirect
	github.com/davecgh/go-spew v1.1.1 // indirect
	github.com/dghubble/sling v1.1.0 // indirect
	github.com/dimchansky/utfbom v1.1.0 // indirect
	github.com/docker/go-units v0.4.0 // indirect
	github.com/fatih/color v1.7.0 // indirect
	github.com/form3tech-oss/jwt-go v3.2.2+incompatible // indirect
	github.com/ghodss/yaml v1.0.0 // indirect
	github.com/go-logr/logr v0.4.0 // indirect
	github.com/go-openapi/errors v0.19.8 // indirect
	github.com/go-openapi/strfmt v0.20.1 // indirect
	github.com/go-playground/locales v0.13.0 // indirect
	github.com/go-playground/universal-translator v0.17.0 // indirect
	github.com/go-resty/resty/v2 v2.1.1-0.20191201195748-d7b97669fe48 // indirect
	github.com/go-routeros/routeros v0.0.0-20210123142807-2a44d57c6730 // indirect
	github.com/go-stack/stack v1.8.0 // indirect
	github.com/gofrs/uuid v3.2.0+incompatible // indirect
	github.com/gogo/protobuf v1.3.2 // indirect
	github.com/golang/groupcache v0.0.0-20200121045136-8c9f03a8e57e // indirect
	github.com/golang/protobuf v1.5.2 // indirect
	github.com/golang/snappy v0.0.3 // indirect
	github.com/google/go-cmp v0.5.7 // indirect
	github.com/google/go-querystring v1.1.0 // indirect
	github.com/google/gofuzz v1.1.0 // indirect
	github.com/google/jsonapi v1.0.0 // indirect
	github.com/google/uuid v1.2.0 // indirect
	github.com/googleapis/gax-go/v2 v2.0.5 // indirect
	github.com/googleapis/gnostic v0.4.1 // indirect
	github.com/gorilla/websocket v1.4.2 // indirect
	github.com/hashicorp/errwrap v1.1.0 // indirect
	github.com/hashicorp/go-getter v1.5.3 // indirect
	github.com/hashicorp/go-multierror v1.1.1 // indirect
	github.com/hashicorp/go-retryablehttp v0.7.0 // indirect
	github.com/hashicorp/go-rootcerts v1.0.0 // indirect
	github.com/hashicorp/go-safetemp v1.0.0 // indirect
	github.com/hashicorp/go-sockaddr v1.0.0 // indirect
	github.com/hashicorp/go-uuid v1.0.1 // indirect
	github.com/hashicorp/go-version v1.3.0 // indirect
	github.com/hashicorp/golang-lru v0.5.4 // indirect
	github.com/hashicorp/hcl/v2 v2.8.2 // indirect
	github.com/hashicorp/hil v0.0.0-20190212112733-ab17b08d6590 // indirect
	github.com/hashicorp/yamux v0.0.0-20181012175058-2f1d1f20f75d // indirect
	github.com/huandu/xstrings v1.3.2 // indirect
	github.com/imdario/mergo v0.3.12 // indirect
	github.com/inconshreveable/mousetrap v1.0.0 // indirect
	github.com/jonboulle/clockwork v0.2.1 // indirect
	github.com/json-iterator/go v1.1.10 // indirect
	github.com/jstemmer/go-junit-report v0.9.1 // indirect
	github.com/kelseyhightower/envconfig v1.4.0 // indirect
	github.com/klauspost/compress v1.11.2 // indirect
	github.com/launchdarkly/api-client-go v5.3.0+incompatible
	github.com/leodido/go-urn v1.2.0 // indirect
	github.com/mattermost/xml-roundtrip-validator v0.0.0-20201213122252-bcd7e1b9601e // indirect
	github.com/mattn/go-colorable v0.1.4 // indirect
	github.com/mattn/go-ieproxy v0.0.0-20190702010315-6dee0af9227d // indirect
	github.com/mattn/go-isatty v0.0.10 // indirect
	github.com/mitchellh/cli v1.1.2 // indirect
	github.com/mitchellh/copystructure v1.2.0 // indirect
	github.com/mitchellh/go-homedir v1.1.0 // indirect
	github.com/mitchellh/go-testing-interface v1.0.4 // indirect
	github.com/mitchellh/go-wordwrap v1.0.0 // indirect
	github.com/mitchellh/hashstructure v1.0.0 // indirect
	github.com/mitchellh/mapstructure v1.4.3 // indirect
	github.com/mitchellh/reflectwalk v1.0.2 // indirect
	github.com/modern-go/concurrent v0.0.0-20180306012644-bacd9c7ef1dd // indirect
	github.com/modern-go/reflect2 v1.0.1 // indirect
	github.com/mozillazg/go-httpheader v0.2.1 // indirect
	github.com/oklog/run v1.0.0 // indirect
	github.com/oklog/ulid v1.3.1 // indirect
	github.com/opencontainers/go-digest v1.0.0 // indirect
	github.com/patrickmn/go-cache v0.0.0-20180815053127-5633e0862627 // indirect
	github.com/pborman/uuid v1.2.0 // indirect
	github.com/pelletier/go-toml v1.7.0 // indirect
	github.com/posener/complete v1.2.1 // indirect
	github.com/russellhaering/goxmldsig v1.1.0 // indirect
	github.com/sergi/go-diff v1.2.0 // indirect
	github.com/sirupsen/logrus v1.8.1 // indirect
	github.com/sourcegraph/jsonrpc2 v0.0.0-20210201082850-366fbb520750 // indirect
	github.com/spf13/afero v1.2.2 // indirect
	github.com/tomnomnom/linkheader v0.0.0-20180905144013-02ca5825eb80 // indirect
	github.com/ulikunitz/xz v0.5.8 // indirect
	github.com/vmihailenco/msgpack/v4 v4.3.12 // indirect
	github.com/vmihailenco/tagparser v0.1.1 // indirect
	github.com/xdg-go/pbkdf2 v1.0.0 // indirect
	github.com/xdg-go/scram v1.0.2 // indirect
	github.com/xdg-go/stringprep v1.0.2 // indirect
	github.com/youmark/pkcs8 v0.0.0-20181117223130-1be2e3e5546d // indirect
	go.mongodb.org/mongo-driver v1.7.2 // indirect
	go.opencensus.io v0.22.5 // indirect
	golang.org/x/crypto v0.0.0-20210921155107-089bfa567519 // indirect
	golang.org/x/lint v0.0.0-20201208152925-83fdc39ff7b5 // indirect
	golang.org/x/mod v0.5.1 // indirect
	golang.org/x/net v0.0.0-20220225172249-27dd8689420f // indirect
	golang.org/x/sync v0.0.0-20210220032951-036812b2e83c // indirect
	golang.org/x/sys v0.0.0-20220315194320-039c03cc5b86 // indirect
	golang.org/x/term v0.0.0-20210927222741-03fcf44c2211 // indirect
	golang.org/x/time v0.0.0-20210220033141-f8bda1e9f3ba // indirect
	golang.org/x/tools v0.1.8 // indirect
	golang.org/x/xerrors v0.0.0-20200804184101-5ec99f83aff1 // indirect
	google.golang.org/appengine v1.6.7 // indirect
	google.golang.org/grpc v1.45.0 // indirect
	google.golang.org/protobuf v1.27.1 // indirect
	gopkg.in/auth0.v5 v5.21.1
	gopkg.in/check.v1 v1.0.0-20201130134442-10cb98267c6c // indirect
	gopkg.in/go-playground/assert.v1 v1.2.1 // indirect
	gopkg.in/go-playground/validator.v9 v9.31.0 // indirect
	gopkg.in/inf.v0 v0.9.1 // indirect
	gopkg.in/ini.v1 v1.62.0 // indirect
	gopkg.in/square/go-jose.v2 v2.5.1 // indirect
	gopkg.in/yaml.v2 v2.4.0 // indirect
	gopkg.in/yaml.v3 v3.0.0-20210107192922-496545a6307b // indirect
	k8s.io/api v0.21.0 // indirect
	k8s.io/klog/v2 v2.8.0 // indirect
	k8s.io/utils v0.0.0-20201110183641-67b214c5f920 // indirect
	sigs.k8s.io/structured-merge-diff/v4 v4.1.0 // indirect
	sigs.k8s.io/yaml v1.2.0 // indirect
)

require github.com/PuerkitoBio/rehttp v1.0.0 // indirect

<<<<<<< HEAD
require github.com/peterhellberg/link v1.1.0 // indirect
=======
require (
	github.com/golang-jwt/jwt/v4 v4.3.0 // indirect
	github.com/peterhellberg/link v1.1.0 // indirect
)
>>>>>>> ceb25e24

replace gopkg.in/jarcoal/httpmock.v1 => github.com/jarcoal/httpmock v1.0.5<|MERGE_RESOLUTION|>--- conflicted
+++ resolved
@@ -340,13 +340,9 @@
 
 require github.com/PuerkitoBio/rehttp v1.0.0 // indirect
 
-<<<<<<< HEAD
-require github.com/peterhellberg/link v1.1.0 // indirect
-=======
 require (
 	github.com/golang-jwt/jwt/v4 v4.3.0 // indirect
 	github.com/peterhellberg/link v1.1.0 // indirect
 )
->>>>>>> ceb25e24
 
 replace gopkg.in/jarcoal/httpmock.v1 => github.com/jarcoal/httpmock v1.0.5