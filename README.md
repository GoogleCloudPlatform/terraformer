# Terraformer

[![Build Status](https://travis-ci.com/GoogleCloudPlatform/terraformer.svg?branch=master)](https://travis-ci.com/GoogleCloudPlatform/terraformer)
[![Go Report Card](https://goreportcard.com/badge/github.com/GoogleCloudPlatform/terraformer)](https://goreportcard.com/report/github.com/GoogleCloudPlatform/terraformer)
[![AUR package](https://img.shields.io/aur/version/terraformer)](https://aur.archlinux.org/packages/terraformer/)

A CLI tool that generates `tf`/`json` and `tfstate` files based on existing infrastructure
(reverse Terraform).

*   Disclaimer: This is not an official Google product
*   Created by: Waze SRE

![Waze SRE logo](docs/waze-sre-logo.png)

# Table of Contents

- [Capabilities](#capabilities)
- [Installation](#installation)
- [Supported Providers](/providers)
    * Major Cloud
        * [Google Cloud](#use-with-gcp)
        * [AWS](#use-with-aws)
        * [Azure](#use-with-azure)
        * [AliCloud](#use-with-alicloud)
        * [IBM Cloud](#use-with-ibm-cloud)
    * Cloud
        * [DigitalOcean](#use-with-digitalocean)
        * [Fastly](#use-with-fastly)
        * [Heroku](#use-with-heroku)
        * [Linode](#use-with-linode)
        * [NS1](#use-with-ns1)
        * [OpenStack](#use-with-openstack)
        * [Vultr](#use-with-vultr)
        * [Yandex.Cloud](#use-with-yandex)
    * Infrastructure Software
        * [Kubernetes](#use-with-kubernetes)
        * [OctopusDeploy](#use-with-octopusdeploy)
        * [RabbitMQ](#use-with-rabbitmq)
    * Network
        * [Cloudflare](#use-with-cloudflare)
    * VCS
        * [GitHub](#use-with-github)
    * Monitoring & System Management
        * [Datadog](#use-with-datadog)
        * [New Relic](#use-with-new-relic)
    * Community
        * [Keycloak](#use-with-keycloak)
        * [Logz.io](#use-with-logzio)
        * [Commercetools](#use-with-commercetools)
        * [Mikrotik](#use-with-mikrotik)
        * [GmailFilter](#use-with-gmailfilter)
- [Contributing](#contributing)
- [Developing](#developing)
- [Infrastructure](#infrastructure)

## Capabilities

1.  Generate `tf`/`json` + `tfstate` files from existing infrastructure for all
    supported objects by resource.
2.  Remote state can be uploaded to a GCS bucket.
3.  Connect between resources with `terraform_remote_state` (local and bucket).
4.  Save `tf`/`json` files using a custom folder tree pattern.
5.  Import by resource name and type.
6.  Support terraform 0.13 (for terraform 0.11 use v0.7.9).

Terraformer uses Terraform providers and is designed to easily support newly added resources.
To upgrade resources with new fields, all you need to do is upgrade the relevant Terraform providers.
```
Import current state to Terraform configuration from a provider

Usage:
   import [provider] [flags]
   import [provider] [command]

Available Commands:
  list        List supported resources for a provider

Flags:
  -b, --bucket string         gs://terraform-state
  -c, --connect                (default true)
  -С, --compact                (default false)
  -x, --excludes strings      firewalls,networks
  -f, --filter strings        compute_firewall=id1:id2:id4
  -h, --help                  help for google
  -O, --output string         output format hcl or json (default "hcl")
  -o, --path-output string     (default "generated")
  -p, --path-pattern string   {output}/{provider}/ (default "{output}/{provider}/{service}/")
      --projects strings
  -z, --regions strings       europe-west1, (default [global])
  -r, --resources strings     firewall,networks or * for all services
  -s, --state string          local or bucket (default "local")
  -v, --verbose               verbose mode

Use " import [provider] [command] --help" for more information about a command.
```
#### Permissions

The tool requires read-only permissions to list service resources.

#### Resources

You can use `--resources` parameter to tell resources from what service you want to import.

To import resources from all services, use `--resources="*"` . If you want to exclude certain services, you can combine the parameter with `--excludes` to exclude resources from services you don't want to import e.g. `--resources="*" --excludes="iam"`.

#### Filtering

Filters are a way to choose which resources `terraformer` imports. It's possible to filter resources by its identifiers or attributes. Multiple filtering values are separated by `:`. If an identifier contains this symbol, value should be wrapped in `'` e.g. `--filter=resource=id1:'project:dataset_id'`. Identifier based filters will be executed before Terraformer will try to refresh remote state.

Use `Type` when you need to filter only one of several types of resources. Multiple filters can be combined when importing different resource types. An example would be importing all AWS security groups from a specific AWS VPC: 
```
terraformer import aws -r sg,vpc --filter Type=sg;Name=vpc_id;Value=VPC_ID --filter Type=vpc;Name=id;Value=VPC_ID 
```
Notice how the `Name` is different for `sg` than it is for `vpc`.

##### Resource ID

Filtering is based on Terraform resource ID patterns. To find valid ID patterns for your resource, check the import part of the [Terraform documentation][terraform-providers].

[terraform-providers]: https://www.terraform.io/docs/providers/

Example usage:

```
terraformer import aws --resources=vpc,subnet --filter=vpc=myvpcid --regions=eu-west-1
```
Will only import the vpc with id `myvpcid`. This form of filters can help when it's necessary to select resources by its identifiers.

#### Planning

The `plan` command generates a planfile that contains all the resources set to be imported. By modifying the planfile before running the `import` command, you can rename or filter the resources you'd like to import.

The rest of subcommands and parameters are identical to the `import` command.

```
$ terraformer plan google --resources=networks,firewall --projects=my-project --regions=europe-west1-d
(snip)

Saving planfile to generated/google/my-project/terraformer/plan.json
```

After reviewing/customizing the planfile, begin the import by running `import plan`.

```
$ terraformer import plan generated/google/my-project/terraformer/plan.json
```

### Resource structure

Terraformer by default separates each resource into a file, which is put into a given service directory.

The default path for resource files is `{output}/{provider}/{service}/{resource}.tf` and can vary for each provider.

It's possible to adjust the generated structure by:
1. Using `--compact` parameter to group resource files within a single service into one `resources.tf` file
2. Adjusting the `--path-pattern` parameter and passing e.g. `--path-pattern {output}/{provider}/` to generate resources for all services in one directory

It's possible to combine `--compact` `--path-pattern` parameters together.

### Installation

From source:
1.  Run `git clone <terraformer repo>`
2.  Run `go mod download`
3.  Run `go build -v` for all providers OR build with one provider `go run build/main.go {google,aws,azure,kubernetes and etc}`
4.  Run ```terraform init``` against an ```versions.tf``` file to install the plugins required for your platform. For example, if you need plugins for the google provider, ```versions.tf``` should contain:

```
terraform {
  required_providers {
    google = {
      source = "hashicorp/google"
    }
  }
  required_version = ">= 0.13"
}
```
Or alternatively

*  Copy your Terraform provider's plugin(s) to folder
    `~/.terraform.d/plugins/{darwin,linux}_amd64/`, as appropriate.

From Releases:

* Linux

```
export PROVIDER={all,google,aws,kubernetes}
curl -LO https://github.com/GoogleCloudPlatform/terraformer/releases/download/$(curl -s https://api.github.com/repos/GoogleCloudPlatform/terraformer/releases/latest | grep tag_name | cut -d '"' -f 4)/terraformer-${PROVIDER}-linux-amd64
chmod +x terraformer-${PROVIDER}-linux-amd64
sudo mv terraformer-${PROVIDER}-linux-amd64 /usr/local/bin/terraformer
```
* MacOS

```
export PROVIDER={all,google,aws,kubernetes}
curl -LO https://github.com/GoogleCloudPlatform/terraformer/releases/download/$(curl -s https://api.github.com/repos/GoogleCloudPlatform/terraformer/releases/latest | grep tag_name | cut -d '"' -f 4)/terraformer-${PROVIDER}-darwin-amd64
chmod +x terraformer-${PROVIDER}-darwin-amd64
sudo mv terraformer-${PROVIDER}-darwin-amd64 /usr/local/bin/terraformer
```

#### Using a package manager

If you want to use a package manager:

- [Homebrew](https://brew.sh/) users can use `brew install terraformer`.
- [Chocolatey](https://chocolatey.org/) users can use `choco install terraformer`.

Links to download Terraform Providers:
* Major Cloud
    * Google Cloud provider >2.11.0 - [here](https://releases.hashicorp.com/terraform-provider-google/)
    * AWS provider >2.25.0 - [here](https://releases.hashicorp.com/terraform-provider-aws/)
    * Azure provider >1.35.0 - [here](https://releases.hashicorp.com/terraform-provider-azurerm/)
    * Alicloud provider >1.57.1 - [here](https://releases.hashicorp.com/terraform-provider-alicloud/)
* Cloud
    * DigitalOcean provider >1.9.1 - [here](https://releases.hashicorp.com/terraform-provider-digitalocean/)
    * Fastly provider >0.16.1 - [here](https://releases.hashicorp.com/terraform-provider-fastly/)
    * Heroku provider >2.2.1 - [here](https://releases.hashicorp.com/terraform-provider-heroku/)
    * Linode provider >1.8.0 - [here](https://releases.hashicorp.com/terraform-provider-linode/)
    * NS1 provider >1.8.3 - [here](https://releases.hashicorp.com/terraform-provider-ns1/)
    * OpenStack provider >1.21.1 - [here](https://releases.hashicorp.com/terraform-provider-openstack/)
    * Vultr provider >1.0.5 - [here](https://releases.hashicorp.com/terraform-provider-vultr/)
    * Yandex provider >0.42.0 - [here](https://releases.hashicorp.com/terraform-provider-yandex/)
* Infrastructure Software
    * Kubernetes provider >=1.9.0 - [here](https://releases.hashicorp.com/terraform-provider-kubernetes/)
    * RabbitMQ provider >=1.1.0 - [here](https://releases.hashicorp.com/terraform-provider-rabbitmq/)
* Network
    * Cloudflare provider >1.16 - [here](https://releases.hashicorp.com/terraform-provider-cloudflare/)
* VCS
    * GitHub provider >=2.2.1 - [here](https://releases.hashicorp.com/terraform-provider-github/)
* Monitoring & System Management
    * Datadog provider >2.1.0 - [here](https://releases.hashicorp.com/terraform-provider-datadog/)
    * New Relic provider >1.5.0 - [here](https://releases.hashicorp.com/terraform-provider-newrelic/)
* Community
    * Keycloak provider >=1.19.0 - [here](https://github.com/mrparkers/terraform-provider-keycloak/)
    * Logz.io provider >=1.1.1 - [here](https://github.com/jonboydell/logzio_terraform_provider/)
    * Commercetools provider >= 0.21.0 - [here](https://github.com/labd/terraform-provider-commercetools)
    * Mikrotik provider >= 0.2.2 - [here](https://github.com/ddelnano/terraform-provider-mikrotik)
    * GmailFilter provider >= 1.0.1 - [here](https://github.com/yamamoto-febc/terraform-provider-gmailfilter)

Information on provider plugins:
https://www.terraform.io/docs/configuration/providers.html

### Use with GCP

[![asciicast](https://asciinema.org/a/243961.svg)](https://asciinema.org/a/243961)

Example:

```
terraformer import google --resources=gcs,forwardingRules,httpHealthChecks --connect=true --regions=europe-west1,europe-west4 --projects=aaa,fff
terraformer import google --resources=gcs,forwardingRules,httpHealthChecks --filter=compute_firewall=rule1:rule2:rule3 --regions=europe-west1 --projects=aaa,fff
```

For google-beta provider:

```
terraformer import google --resources=gcs,forwardingRules,httpHealthChecks --regions=europe-west4 --projects=aaa --provider-type beta
```

List of supported GCP services:

*   `addresses`
    * `google_compute_address`
*   `autoscalers`
    * `google_compute_autoscaler`
*   `backendBuckets`
    * `google_compute_backend_bucket`
*   `backendServices`
    * `google_compute_backend_service`
*   `bigQuery`
    * `google_bigquery_dataset`
    * `google_bigquery_table`
*   `cloudFunctions`
    * `google_cloudfunctions_function`
*   `cloudsql`
    * `google_sql_database_instance`
    * `google_sql_database`
*   `dataProc`
    * `google_dataproc_cluster`
*   `disks`
    * `google_compute_disk`
*   `externalVpnGateways`
    * `google_compute_external_vpn_gateway`
*   `dns`
    * `google_dns_managed_zone`
    * `google_dns_record_set`
*   `firewall`
    * `google_compute_firewall`
*   `forwardingRules`
    * `google_compute_forwarding_rule`
*   `gcs`
    * `google_storage_bucket`
    * `google_storage_bucket_acl`
    * `google_storage_default_object_acl`
    * `google_storage_bucket_iam_binding`
    * `google_storage_bucket_iam_member`
    * `google_storage_bucket_iam_policy`
    * `google_storage_notification`
*   `gke`
    * `google_container_cluster`
    * `google_container_node_pool`
*   `globalAddresses`
    * `google_compute_global_address`
*   `globalForwardingRules`
    * `google_compute_global_forwarding_rule`
*   `healthChecks`
    * `google_compute_health_check`
*   `httpHealthChecks`
    * `google_compute_http_health_check`
*   `httpsHealthChecks`
    * `google_compute_https_health_check`
*   `iam`
    * `google_project_iam_custom_role`
    * `google_project_iam_member`
    * `google_service_account`
*   `images`
    * `google_compute_image`
*   `instanceGroupManagers`
    * `google_compute_instance_group_manager`
*   `instanceGroups`
    * `google_compute_instance_group`
*   `instanceTemplates`
    * `google_compute_instance_template`
*   `instances`
    * `google_compute_instance`
*   `interconnectAttachments`
    * `google_compute_interconnect_attachment`
*   `kms`
    * `google_kms_key_ring`
    * `google_kms_crypto_key`
*   `logging`
    * `google_logging_metric`
*   `memoryStore`
    * `google_redis_instance`
*   `monitoring`
    * `google_monitoring_alert_policy`
    * `google_monitoring_group`
    * `google_monitoring_notification_channel`
    * `google_monitoring_uptime_check_config`
*   `networks`
    * `google_compute_network`
*   `packetMirrorings`
    * `google_compute_packet_mirroring`
*   `nodeGroups`
    * `google_compute_node_group`
*   `nodeTemplates`
    * `google_compute_node_template`
*   `project`
    * `google_project`
*   `pubsub`
    * `google_pubsub_subscription`
    * `google_pubsub_topic`
*   `regionAutoscalers`
    * `google_compute_region_autoscaler`
*   `regionBackendServices`
    * `google_compute_region_backend_service`
*   `regionDisks`
    * `google_compute_region_disk`
*   `regionHealthChecks`
    * `google_compute_region_health_check`
*   `regionInstanceGroups`
    * `google_compute_region_instance_group`
*   `regionSslCertificates`
    * `google_compute_region_ssl_certificate`
*   `regionTargetHttpProxies`
    * `google_compute_region_target_http_proxy`
*   `regionTargetHttpsProxies`
    * `google_compute_region_target_https_proxy`
*   `regionUrlMaps`
    * `google_compute_region_url_map`
*   `reservations`
    * `google_compute_reservation`
*   `resourcePolicies`
    * `google_compute_resource_policy`
*   `regionInstanceGroupManagers`
    * `google_compute_region_instance_group_manager`
*   `routers`
    * `google_compute_router`
*   `routes`
    * `google_compute_route`
*   `schedulerJobs`
    * `google_cloud_scheduler_job`
*   `securityPolicies`
    * `google_compute_security_policy`
*   `sslCertificates`
    * `google_compute_managed_ssl_certificate`
*   `sslPolicies`
    * `google_compute_ssl_policy`
*   `subnetworks`
    * `google_compute_subnetwork`
*   `targetHttpProxies`
    * `google_compute_target_http_proxy`
*   `targetHttpsProxies`
    * `google_compute_target_https_proxy`
*   `targetInstances`
    * `google_compute_target_instance`
*   `targetPools`
    * `google_compute_target_pool`
*   `targetSslProxies`
    * `google_compute_target_ssl_proxy`
*   `targetTcpProxies`
    * `google_compute_target_tcp_proxy`
*   `targetVpnGateways`
    * `google_compute_vpn_gateway`
*   `urlMaps`
    * `google_compute_url_map`
*   `vpnTunnels`
    * `google_compute_vpn_tunnel`

Your `tf` and `tfstate` files are written by default to
`generated/gcp/zone/service`.

### Use with AWS

Example:

```
 terraformer import aws --resources=vpc,subnet --connect=true --regions=eu-west-1 --profile=prod
 terraformer import aws --resources=vpc,subnet --filter=vpc=vpc_id1:vpc_id2:vpc_id3 --regions=eu-west-1
```

#### Profiles support

AWS configuration including environmental variables, shared credentials file (\~/.aws/credentials), and shared config file (\~/.aws/config) will be loaded by the tool by default. To use a specific profile, you can use the following command:

```
terraformer import aws --resources=vpc,subnet --regions=eu-west-1 --profile=prod
```

You can also provide no regions when importing resources:
```
terraformer import aws --resources=cloudfront --profile=prod
```
In that case terraformer will not know with which region resources are associated with and will not assume any region. That scenario is useful in case of global resources (e.g. CloudFront distributions or Route 53 records) and when region is passed implicitly through environmental variables or metadata service.

#### Supported services

*   `accessanalyzer`
    * `aws_accessanalyzer_analyzer`
*   `acm`
    * `aws_acm_certificate`
*   `alb` (supports ALB and NLB)
    * `aws_lb`
    * `aws_lb_listener`
    * `aws_lb_listener_rule`
    * `aws_lb_listener_certificate`
    * `aws_lb_target_group`
    * `aws_lb_target_group_attachment`
*   `api_gateway`
    * `aws_api_gateway_authorizer`
    * `aws_api_gateway_documentation_part`
    * `aws_api_gateway_gateway_response`
    * `aws_api_gateway_integration`
    * `aws_api_gateway_integration_response`
    * `aws_api_gateway_method`
    * `aws_api_gateway_method_response`
    * `aws_api_gateway_model`
    * `aws_api_gateway_resource`
    * `aws_api_gateway_rest_api`
    * `aws_api_gateway_stage`
    * `aws_api_gateway_usage_plan`
    * `aws_api_gateway_vpc_link`
*   `appsync`
    * `aws_appsync_graphql_api`
*   `auto_scaling`
    * `aws_autoscaling_group`
    * `aws_launch_configuration`
    * `aws_launch_template`
*   `budgets`
    * `aws_budgets_budget`
*   `cloud9`
    * `aws_cloud9_environment_ec2`
*   `cloudfront`
    * `aws_cloudfront_distribution`
*   `cloudformation`
    * `aws_cloudformation_stack`
    * `aws_cloudformation_stack_set`
    * `aws_cloudformation_stack_set_instance`
*   `cloudhsm`
    * `aws_cloudhsm_v2_cluster`
    * `aws_cloudhsm_v2_hsm`
*   `cloudtrail`
    * `aws_cloudtrail`
*   `cloudwatch`
    * `aws_cloudwatch_dashboard`
    * `aws_cloudwatch_event_rule`
    * `aws_cloudwatch_event_target`
    * `aws_cloudwatch_metric_alarm`
*   `codebuild`
    * `aws_codebuild_project`
*   `codecommit`
    * `aws_codecommit_repository`
*   `codedeploy`
    * `aws_codedeploy_app`
*   `codepipeline`
    * `aws_codepipeline`
    * `aws_codepipeline_webhook`
*   `cognito`
    * `aws_cognito_identity_pool`
    * `aws_cognito_user_pool`
*   `customer_gateway`
    * `aws_customer_gateway`
*   `config`
    * `aws_config_config_rule`
    * `aws_config_configuration_recorder`
    * `aws_config_delivery_channel`
*   `datapipeline`
    * `aws_datapipeline_pipeline`
*   `devicefarm`
    * `aws_devicefarm_project`
*   `dynamodb`
    * `aws_dynamodb_table`
*   `ec2_instance`
    * `aws_instance`
*   `eip`
    * `aws_eip`
*   `elasticache`
    * `aws_elasticache_cluster`
    * `aws_elasticache_parameter_group`
    * `aws_elasticache_subnet_group`
    * `aws_elasticache_replication_group`
*   `ebs`
    * `aws_ebs_volume`
    * `aws_volume_attachment`
*   `elastic_beanstalk`
    * `aws_elastic_beanstalk_application`
    * `aws_elastic_beanstalk_environment`
*   `ecs`
    * `aws_ecs_cluster`
    * `aws_ecs_service`
    * `aws_ecs_task_definition`
*   `ecr`
    * `aws_ecr_lifecycle_policy`
    * `aws_ecr_repository`
    * `aws_ecr_repository_policy`
*   `efs`
    * `aws_efs_access_point`
    * `aws_efs_file_system`
    * `aws_efs_file_system_policy`
    * `aws_efs_mount_target`
*   `eks`
    * `aws_eks_cluster`
*   `elb`
    * `aws_elb`
*   `emr`
    * `aws_emr_cluster`
    * `aws_emr_security_configuration`
*   `eni`
    * `aws_network_interface`
*   `es`
    * `aws_elasticsearch_domain`
*   `firehose`
    * `aws_kinesis_firehose_delivery_stream`
*   `glue`
    * `glue_crawler`
    * `aws_glue_catalog_database`
    * `aws_glue_catalog_table`
*   `iam`
    * `aws_iam_group`
    * `aws_iam_group_policy`
    * `aws_iam_group_policy_attachment`
    * `aws_iam_instance_profile`
    * `aws_iam_policy`
    * `aws_iam_role`
    * `aws_iam_role_policy`
    * `aws_iam_role_policy_attachment`
    * `aws_iam_user`
    * `aws_iam_user_group_membership`
    * `aws_iam_user_policy`
    * `aws_iam_user_policy_attachment`
*   `igw`
    * `aws_internet_gateway`
*   `iot`
    * `aws_iot_thing`
    * `aws_iot_thing_type`
    * `aws_iot_topic_rule`
    * `aws_iot_role_alias`
*   `kinesis`
    * `aws_kinesis_stream`
*   `kms`
    * `aws_kms_key`
    * `aws_kms_alias`
*   `lambda`
    * `aws_lambda_event_source_mapping`
    * `aws_lambda_function`
    * `aws_lambda_function_event_invoke_config`
    * `aws_lambda_layer_version`
*   `logs`
    * `aws_cloudwatch_log_group`
*   `media_package`
    * `aws_media_package_channel`
*   `media_store`
    * `aws_media_store_container`
*   `msk`
    * `aws_msk_cluster`
*   `nat`
    * `aws_nat_gateway`
*   `nacl`
    * `aws_network_acl`
*   `organization`
    * `aws_organizations_account`
    * `aws_organizations_organization`
    * `aws_organizations_organizational_unit`
    * `aws_organizations_policy`
    * `aws_organizations_policy_attachment`
*   `qldb`
    * `aws_qldb_ledger`
*   `rds`
    * `aws_db_instance`
    * `aws_db_parameter_group`
    * `aws_db_subnet_group`
    * `aws_db_option_group`
    * `aws_db_event_subscription`
*   `resourcegroups`
    * `aws_resourcegroups_group`
*   `route53`
    * `aws_route53_zone`
    * `aws_route53_record`
*   `route_table`
    * `aws_route_table`
    * `aws_main_route_table_association`
    * `aws_route_table_association`
*   `s3`
    * `aws_s3_bucket`
    * `aws_s3_bucket_policy`
*   `secretsmanager`
    * `aws_secretsmanager_secret`
*   `securityhub`
    * `aws_securityhub_account`
    * `aws_securityhub_member`
    * `aws_securityhub_standards_subscription`
*   `servicecatalog`
    * `aws_servicecatalog_portfolio`
*   `ses`
    * `aws_ses_configuration_set`
    * `aws_ses_domain_identity`
    * `aws_ses_email_identity`
    * `aws_ses_receipt_rule`
    * `aws_ses_receipt_rule_set`
    * `aws_ses_template`
*   `sfn`
    * `aws_sfn_activity`
    * `aws_sfn_state_machine`
*   `sg`
    * `aws_security_group`
    * `aws_security_group_rule` (if a rule cannot be inlined)
*   `sns`
    * `aws_sns_topic`
    * `aws_sns_topic_subscription`
*   `sqs`
    * `aws_sqs_queue`
*   `subnet`
    * `aws_subnet`
*   `swf`
    * `aws_swf_domain`
*   `transit_gateway`
    * `aws_ec2_transit_gateway_route_table`
    * `aws_ec2_transit_gateway_vpc_attachment`
*   `waf`
    * `aws_waf_byte_match_set`
    * `aws_waf_geo_match_set`
    * `aws_waf_ipset`
    * `aws_waf_rate_based_rule`
    * `aws_waf_regex_match_set`
    * `aws_waf_regex_pattern_set`
    * `aws_waf_rule`
    * `aws_waf_rule_group`
    * `aws_waf_size_constraint_set`
    * `aws_waf_sql_injection_match_set`
    * `aws_waf_web_acl`
    * `aws_waf_xss_match_set`
*   `waf_regional`
    * `aws_wafregional_byte_match_set`
    * `aws_wafregional_geo_match_set`
    * `aws_wafregional_ipset`
    * `aws_wafregional_rate_based_rule`
    * `aws_wafregional_regex_match_set`
    * `aws_wafregional_regex_pattern_set`
    * `aws_wafregional_rule`
    * `aws_wafregional_rule_group`
    * `aws_wafregional_size_constraint_set`
    * `aws_wafregional_sql_injection_match_set`
    * `aws_wafregional_web_acl`
    * `aws_wafregional_xss_match_set`
*   `vpc`
    * `aws_vpc`
*   `vpc_peering`
    * `aws_vpc_peering_connection`
*   `vpn_connection`
    * `aws_vpn_connection`
*   `vpn_gateway`
    * `aws_vpn_gateway`
*   `workspaces`
    * `aws_workspaces_directory`
    * `aws_workspaces_ip_group`
    * `aws_workspaces_workspace`
*   `xray`
    * `aws_xray_sampling_rule`

#### Global services

AWS services that are global will be imported without specified region even if several regions will be passed. It is to ensure only one representation of an AWS resource is imported.

List of global AWS services:
*   `budgets`
*   `cloudfront`
*   `iam`
*   `organization`
*   `route53`
*   `waf`

#### Attribute filters

Attribute filters allow filtering across different resource types by its attributes.

```
terraformer import aws --resources=ec2_instance,ebs --filter="Name=tags.costCenter;Value=20000:'20001:1'" --regions=eu-west-1
```
Will only import AWS EC2 instances along with EBS volumes annotated with tag `costCenter` with values `20000` or `20001:1`. Attribute filters are by default applicable to all resource types although it's possible to specify to what resource type a given filter should be applicable to by providing `Type=<type>` parameter. For example:
```
terraformer import aws --resources=ec2_instance,ebs --filter=Type=ec2_instance;Name=tags.costCenter;Value=20000:'20001:1' --regions=eu-west-1
```
Will work as same as example above with a change the filter will be applicable only to `ec2_instance` resources.

Due to fact API Gateway generates a lot of resources, it's possible to issue a filtering query to retrieve resources related to a given REST API by tags. To fetch resources related to a REST API resource with a tag `STAGE` and value `dev`, add parameter `--filter="Type=api_gateway_rest_api;Name=tags.STAGE;Value=dev"`.

#### SQS queues retrieval

Terraformer uses AWS [ListQueues](https://docs.aws.amazon.com/AWSSimpleQueueService/latest/APIReference/API_ListQueues.html) API call to fetch available queues. The API is able to return only up to 1000 queues and an additional name prefix should be passed to filter the list results. It's possible to pass `QueueNamePrefix` parameter by environmental variable `SQS_PREFIX`.

#### Security groups and rules

Terraformer by default will try to keep rules in security groups as long as no circular dependencies are detected. This approach is implemented to keep the rules as tidy as possible but there can be cases when this behaviour is not desirable (see [GoogleCloudPlatform/terraformer#493](https://github.com/GoogleCloudPlatform/terraformer/issues/493)). To make Terraformer split rules from security groups, add `SPLIT_SG_RULES` environmental variable with any value.

### Use with Azure
Support [Azure CLI](https://www.terraform.io/docs/providers/azurerm/guides/azure_cli.html), [Service Principal with Client Certificate](https://www.terraform.io/docs/providers/azurerm/guides/service_principal_client_certificate.html) & [Service Principal with Client Secret](https://www.terraform.io/docs/providers/azurerm/guides/service_principal_client_secret.html)

Example:

```
# Using Azure CLI (az login)
export ARM_SUBSCRIPTION_ID=[SUBSCRIPTION_ID]

# Using Service Principal with Client Certificate
export ARM_SUBSCRIPTION_ID=[SUBSCRIPTION_ID]
export ARM_CLIENT_ID=[CLIENT_ID]
export ARM_CLIENT_CERTIFICATE_PATH="/path/to/my/client/certificate.pfx"
export ARM_CLIENT_CERTIFICATE_PASSWORD=[CLIENT_CERTIFICATE_PASSWORD]
export ARM_TENANT_ID=[TENANT_ID]

# Service Principal with Client Secret
export ARM_SUBSCRIPTION_ID=[SUBSCRIPTION_ID]
export ARM_CLIENT_ID=[CLIENT_ID]
export ARM_CLIENT_SECRET=[CLIENT_SECRET]
export ARM_TENANT_ID=[TENANT_ID]

./terraformer import azure -r resource_group
./terraformer import azure -R my_resource_group -r virtual_network,resource_group
```

List of supported Azure resources:

*   `analysis`
    * `azurerm_analysis_services_server`
*   `app_service`
    * `azurerm_app_service`
*   `container`
    * `azurerm_container_group`
    * `azurerm_container_registry`
    * `azurerm_container_registry_webhook`
*   `cosmosdb`
	* `azurerm_cosmosdb_account`
	* `azurerm_cosmosdb_sql_container`
	* `azurerm_cosmosdb_sql_database`
	* `azurerm_cosmosdb_table`
*   `database`
	* `azurerm_mariadb_configuration`
	* `azurerm_mariadb_database`
	* `azurerm_mariadb_firewall_rule`
	* `azurerm_mariadb_server`
	* `azurerm_mariadb_virtual_network_rule`
	* `azurerm_mysql_configuration`
	* `azurerm_mysql_database`
	* `azurerm_mysql_firewall_rule`
	* `azurerm_mysql_server`
	* `azurerm_mysql_virtual_network_rule`
	* `azurerm_postgresql_configuration`
	* `azurerm_postgresql_database`
	* `azurerm_postgresql_firewall_rule`
	* `azurerm_postgresql_server`
	* `azurerm_postgresql_virtual_network_rule`
	* `azurerm_sql_database`
	* `azurerm_sql_active_directory_administrator`
	* `azurerm_sql_elasticpool`
	* `azurerm_sql_failover_group`
	* `azurerm_sql_firewall_rule`
	* `azurerm_sql_server`
	* `azurerm_sql_virtual_network_rule`
*   `disk`
    * `azurerm_managed_disk`
*   `dns`
    * `azurerm_dns_a_record`
    * `azurerm_dns_aaaa_record`
    * `azurerm_dns_caa_record`
    * `azurerm_dns_cname_record`
    * `azurerm_dns_mx_record`
    * `azurerm_dns_ns_record`
    * `azurerm_dns_ptr_record`
    * `azurerm_dns_srv_record`
    * `azurerm_dns_txt_record`
    * `azurerm_dns_zone`
*   `load_balancer`
    * `azurerm_lb`
    * `azurerm_lb_backend_address_pool`
    * `azurerm_lb_nat_rule`
    * `azurerm_lb_probe`
*   `network_interface`
    * `azurerm_network_interface`
*   `network_security_group`
    * `azurerm_network_security_group`
*   `private_dns`
    * `azurerm_private_dns_a_record`
    * `azurerm_private_dns_aaaa_record`
    * `azurerm_private_dns_cname_record`
    * `azurerm_private_dns_mx_record`
    * `azurerm_private_dns_ptr_record`
    * `azurerm_private_dns_srv_record`
    * `azurerm_private_dns_txt_record`
    * `azurerm_private_dns_zone`
    * `azurerm_private_dns_zone_virtual_network_link`
*   `public_ip`
    * `azurerm_public_ip`
    * `azurerm_public_ip_prefix`
*   `redis`
    * `azurerm_redis_cache
*   `resource_group`
    * `azurerm_resource_group`
*   `scaleset`
    * `azurerm_virtual_machine_scale_set`
*   `security_center`
    * `azurerm_security_center_contact`
    * `azurerm_security_center_subscription_pricing`
*   `storage_account`
    * `azurerm_storage_account`
    * `azurerm_storage_blob`
    * `azurerm_storage_container`
*   `virtual_machine`
    * `azurerm_virtual_machine`
*   `virtual_network`
    * `azurerm_virtual_network`

### Use with AliCloud

You can either edit your alicloud config directly, (usually it is `~/.aliyun/config.json`)
or run `aliyun configure` and enter the credentials when prompted.

Terraformer will pick up the profile name specified in the `--profile` parameter.
It defaults to the first config in the config array.

```sh
terraformer import alicloud --resources=ecs --regions=ap-southeast-3 --profile=default
```

List of supported AliCloud resources:

* `dns`
  * `alicloud_dns`
  * `alicloud_dns_record`
* `ecs`
  * `alicloud_instance`
* `keypair`
  * `alicloud_key_pair`
* `nat`
  * `alicloud_nat_gateway`
* `pvtz`
  * `alicloud_pvtz_zone`
  * `alicloud_pvtz_zone_attachment`
  * `alicloud_pvtz_zone_record`
* `ram`
  * `alicloud_ram_role`
  * `alicloud_ram_role_policy_attachment`
* `rds`
  * `alicloud_db_instance`
* `sg`
  * `alicloud_security_group`
  * `alicloud_security_group_rule`
* `slb`
  * `alicloud_slb`
  * `alicloud_slb_server_group`
  * `alicloud_slb_listener`
* `vpc`
  * `alicloud_vpc`
* `vswitch`
  * `alicloud_vswitch`

 ### Use with IBM Cloud

If you want to run Terraformer with the IBM Cloud provider plugin on your system, complete the following steps:


1. Export IBM Cloud API key as environment variables.
    Example:

    ```
    export IC_API_KEY=<IBMCLOUD_API_KEY>
    export IC_REGION=<IBMCLOUD_REGION>
    terraformer import ibm -r ibm_cos,ibm_iam....
    ```
2. Use flag for Resource Group to classify resources accordingly.
    Example:

    ```
    export IC_API_KEY=<IBMCLOUD_API_KEY>
    export IC_REGION=<IBMCLOUD_REGION>
    terraformer import ibm --resources=ibm_is_vpc --resource_group=a0d5213d831a454ebace7ed38ca9c8ca
    ```
List of supported IBM Cloud resources:

*   `ibm_kp`
    * `ibm_resource_instance`
    * `ibm_kms_key`
*   `ibm_cos`
    * `ibm_resource_instance`
    * `ibm_cos_bucket`
*   `ibm_iam`
    * `ibm_iam_user_policy`
    * `ibm_iam_access_group`
    * `ibm_iam_access_group_members`
    * `ibm_iam_access_group_policy`
    * `ibm_iam_access_group_dynamic_rule`
*   `ibm_container_vpc_cluster`
    * `ibm_container_vpc_cluster`
    * `ibm_container_vpc_worker_pool`
*   `ibm_database_etcd`
    * `ibm_database`
*   `ibm_database_mongo`
    * `ibm_database`
*   `ibm_database_postgresql`
    * `ibm_database`
*   `ibm_database_rabbitmq`
    * `ibm_database`
*   `ibm_database_redis`
    * `ibm_database`
*   `ibm_is_instance_group`
    * `ibm_is_instance_group`
    * `ibm_is_instance_group_manager`
    * `ibm_is_instance_group_manager_policy`
*   `ibm_is_vpc`
    * `ibm_is_vpc`
    * `ibm_is_vpc_address_prefix`
    * `ibm_is_vpc_route`
*   `ibm_is_subnet`
*   `ibm_is_instance`
*   `ibm_is_security_group`
    * `ibm_is_security_group_rule` 
*   `ibm_cis`
    * `ibm_cis`
    * `ibm_cis_dns_record`
    * `ibm_cis_firewall`
    * `ibm_cis_domain_settings`
    * `ibm_cis_global_load_balancer`
    * `ibm_cis_origin_pool`
    * `ibm_cis_healthcheck`
    * `ibm_cis_rate_limit`     

### Use with DigitalOcean

Example:

```
export DIGITALOCEAN_TOKEN=[DIGITALOCEAN_TOKEN]
./terraformer import digitalocean -r project,droplet
```

List of supported DigitalOcean resources:

*   `cdn`
    * `digitalocean_cdn`
*   `certificate`
    * `digitalocean_certificate`
*   `database_cluster`
    * `digitalocean_database_cluster`
    * `digitalocean_database_connection_pool`
    * `digitalocean_database_db`
    * `digitalocean_database_replica`
    * `digitalocean_database_user`
*   `domain`
    * `digitalocean_domain`
    * `digitalocean_record`
*   `droplet`
    * `digitalocean_droplet`
*   `droplet_snapshot`
    * `digitalocean_droplet_snapshot`
*   `firewall`
    * `digitalocean_firewall`
*   `floating_ip`
    * `digitalocean_floating_ip`
*   `kubernetes_cluster`
    * `digitalocean_kubernetes_cluster`
    * `digitalocean_kubernetes_node_pool`
*   `loadbalancer`
    * `digitalocean_loadbalancer`
*   `project`
    * `digitalocean_project`
*   `ssh_key`
    * `digitalocean_ssh_key`
*   `tag`
    * `digitalocean_tag`
*   `volume`
    * `digitalocean_volume`
*   `volume_snapshot`
    * `digitalocean_volume_snapshot`

### Use with Fastly

Example:

```
export FASTLY_API_KEY=[FASTLY_API_KEY]
export FASTLY_CUSTOMER_ID=[FASTLY_CUSTOMER_ID]
./terraformer import fastly -r service_v1,user
```

List of supported Fastly resources:

*   `service_v1`
    * `fastly_service_acl_entries_v1`
    * `fastly_service_dictionary_items_v1`
    * `fastly_service_dynamic_snippet_content_v1`
    * `fastly_service_v1`
*   `user`
    * `fastly_user_v1`

### Use with Heroku

Example:

```
export HEROKU_EMAIL=[HEROKU_EMAIL]
export HEROKU_API_KEY=[HEROKU_API_KEY]
./terraformer import heroku -r app,addon
```

List of supported Heroku resources:

*   `account_feature`
    * `heroku_account_feature`
*   `addon`
    * `heroku_addon`
*   `addon_attachment`
    * `heroku_addon_attachment`
*   `app`
    * `heroku_app`
*   `app_config_association`
    * `heroku_app_config_association`
*   `app_feature`
    * `heroku_app_feature`
*   `app_webhook`
    * `heroku_app_webhook`
*   `build`
    * `heroku_build`
*   `cert`
    * `heroku_cert`
*   `domain`
    * `heroku_domain`
*   `drain`
    * `heroku_drain`
*   `formation`
    * `heroku_formation`
*   `pipeline`
    * `heroku_pipeline`
*   `pipeline_coupling`
    * `heroku_pipeline_coupling`
*   `team_collaborator`
    * `heroku_team_collaborator`
*   `team_member`
    * `heroku_team_member`


### Use with Linode

Example:

```
export LINODE_TOKEN=[LINODE_TOKEN]
./terraformer import linode -r instance
```

List of supported Linode resources:

*   `domain`
    * `linode_domain`
    * `linode_domain_record`
*   `image`
    * `linode_image`
*   `instance`
    * `linode_instance`
*   `nodebalancer`
    * `linode_nodebalancer`
    * `linode_nodebalancer_config`
    * `linode_nodebalancer_node`
*   `rdns`
    * `linode_rdns`
*   `sshkey`
    * `linode_sshkey`
*   `stackscript`
    * `linode_stackscript`
*   `token`
    * `linode_token`
*   `volume`
    * `linode_volume`

### Use with NS1

Example:

```
$ export NS1_APIKEY=[NS1_APIKEY]
$ terraformer import ns1 -r zone,monitoringjob,team
```

List of supported NS1 resources:

*   `zone`
    * `ns1_zone`
*   `monitoringjob`
    * `ns1_monitoringjob`
*   `team`
    * `ns1_team`

### Use with OpenStack

Example:

```
 terraformer import openstack --resources=compute,networking --regions=RegionOne
```

List of supported OpenStack services:

*   `blockstorage`
    * `openstack_blockstorage_volume_v1`
    * `openstack_blockstorage_volume_v2`
    * `openstack_blockstorage_volume_v3`
*   `compute`
    * `openstack_compute_instance_v2`
*   `networking`
    * `openstack_networking_secgroup_v2`
    * `openstack_networking_secgroup_rule_v2`

### Use with Vultr

Example:

```
export VULTR_API_KEY=[VULTR_API_KEY]
./terraformer import vultr -r server
```

List of supported Vultr resources:

*   `bare_metal_server`
    * `vultr_bare_metal_server`
*   `block_storage`
    * `vultr_block_storage`
*   `dns_domain`
    * `vultr_dns_domain`
    * `vultr_dns_record`
*   `firewall_group`
    * `vultr_firewall_group`
    * `vultr_firewall_rule`
*   `network`
    * `vultr_network`
*   `reserved_ip`
    * `vultr_reserved_ip`
*   `server`
    * `vultr_server`
*   `snapshot`
    * `vultr_snapshot`
*   `ssh_key`
    * `vultr_ssh_key`
*   `startup_script`
    * `vultr_startup_script`
*   `user`
    * `vultr_user`

### Use with Yandex

Example:

```
export YC_TOKEN=[YANDEX_CLOUD_OAUTH_TOKEN]
export YC_FOLDER_ID=[YANDEX_FOLDER_ID]
./terraformer import yandex -r subnet
```

List of supported Yandex resources:

*   `instance`
    * `yandex_compute_instance`
*   `disk`
    * `yandex_compute_disk`
*   `subnet`
    * `yandex_vpc_subnet`
*   `network`
    * `yandex_vpc_network`

Your `tf` and `tfstate` files are written by default to
`generated/yandex/service`.

### Use with Kubernetes

Example:

```
 terraformer import kubernetes --resources=deployments,services,storageclasses
 terraformer import kubernetes --resources=deployments,services,storageclasses --filter=deployment=name1:name2:name3
```

All Kubernetes resources that are currently supported by the Kubernetes provider, are also supported by this module. Here is the list of resources which are currently supported by Kubernetes provider v.1.4:

*   `clusterrolebinding`
    * `kubernetes_cluster_role_binding`
*   `configmaps`
    * `kubernetes_config_map`
*   `deployments`
    * `kubernetes_deployment`
*   `horizontalpodautoscalers`
    * `kubernetes_horizontal_pod_autoscaler`
*   `limitranges`
    * `kubernetes_limit_range`
*   `namespaces`
    * `kubernetes_namespace`
*   `persistentvolumes`
    * `kubernetes_persistent_volume`
*   `persistentvolumeclaims`
    * `kubernetes_persistent_volume_claim`
*   `pods`
    * `kubernetes_pod`
*   `replicationcontrollers`
    * `kubernetes_replication_controller`
*   `resourcequotas`
    * `kubernetes_resource_quota`
*   `secrets`
    * `kubernetes_secret`
*   `services`
    * `kubernetes_service`
*   `serviceaccounts`
    * `kubernetes_service_account`
*   `statefulsets`
    * `kubernetes_stateful_set`
*   `storageclasses`
    * `kubernetes_storage_class`

#### Known issues

* Terraform Kubernetes provider is rejecting resources with ":" characters in their names (as they don't meet DNS-1123), while it's allowed for certain types in Kubernetes, e.g. ClusterRoleBinding.
* Because Terraform flatmap uses "." to detect the keys for unflattening the maps, some keys with "." in their names are being considered as the maps.
* Since the library assumes empty strings to be empty values (not "0"), there are some issues with optional integer keys that are restricted to be positive.

### Use with OctopusDeploy

Example:

```
export OCTOPUS_CLI_SERVER=http://localhost:8081/
export OCTOPUS_CLI_API_KEY=API-CK7DQ8BMJCUUBSHAJCDIATXUO

terraformer import octopusdeploy --resources=tagsets
```

* `accounts`
  * `octopusdeploy_account`
* `certificates`
  * `octopusdeploy_certificate`
* `environments`
  * `octopusdeploy_environment`
* `feeds`
  * `octopusdeploy_feed`
* `libraryvariablesets`
  * `octopusdeploy_library_variable_set`
* `lifecycle`
  * `octopusdeploy_lifecycle`
* `project`
  * `octopusdeploy_project`
* `projectgroups`
  * `octopusdeploy_project_group`
* `projecttriggers`
  * `octopusdeploy_project_deployment_target_trigger`
* `tagsets`
  * `octopusdeploy_tag_set`

### Use with RabbitMQ

Example:

```
 export RABBITMQ_SERVER_URL=http://foo.bar.localdomain:15672
 export RABBITMQ_USERNAME=[RABBITMQ_USERNAME]
 export RABBITMQ_PASSWORD=[RABBITMQ_PASSWORD]

 terraformer import rabbitmq --resources=vhosts,queues,exchanges
 terraformer import rabbitmq --resources=vhosts,queues,exchanges --filter=vhost=name1:name2:name3
```

All RabbitMQ resources that are currently supported by the RabbitMQ provider, are also supported by this module. Here is the list of resources which are currently supported by RabbitMQ provider v.1.1.0:

*   `bindings`
    * `rabbitmq_binding`
*   `exchanges`
    * `rabbitmq_exchange`
*   `permissions`
    * `rabbitmq_permissions`
*   `policies`
    * `rabbitmq_policy`
*   `queues`
    * `rabbitmq_queue`
*   `users`
    * `rabbitmq_user`
*   `vhosts`
    * `rabbitmq_vhost`

### Use with Cloudflare

Example using a Cloudflare API Key and corresponding email:
```
export CLOUDFLARE_API_KEY=[CLOUDFLARE_API_KEY]
export CLOUDFLARE_EMAIL=[CLOUDFLARE_EMAIL]
export CLOUDFLARE_ACCOUNT_ID=[CLOUDFLARE_ACCOUNT_ID]
 ./terraformer import cloudflare --resources=firewall,dns
```

or using a Cloudflare API Token:

```
export CLOUDFLARE_API_TOKEN=[CLOUDFLARE_API_TOKEN]
export CLOUDFLARE_ACCOUNT_ID=[CLOUDFLARE_ACCOUNT_ID]
 ./terraformer import cloudflare --resources=firewall,dns
```

List of supported Cloudflare services:

* `access`
  * `cloudflare_access_application`
* `dns`
  * `cloudflare_zone`
  * `cloudflare_record`
* `firewall`
  * `cloudflare_access_rule`
  * `cloudflare_filter`
  * `cloudflare_firewall_rule`
  * `cloudflare_zone_lockdown`
  * `cloudflare_rate_limit`
* `page_rule`
  * `cloudflare_page_rule`
* `account_member`
  * `cloudflare_account_member`

### Use with GitHub

Example:

```
 ./terraformer import github --organizations=YOUR_ORGANIZATION --resources=repositories --token=YOUR_TOKEN // or GITHUB_TOKEN in env
 ./terraformer import github --organizations=YOUR_ORGANIZATION --resources=repositories --filter=repository=id1:id2:id4 --token=YOUR_TOKEN // or GITHUB_TOKEN in env
```

Supports only organizational resources. List of supported resources:

*   `members`
    * `github_membership`
*   `organization_blocks`
    * `github_organization_block`
*   `organization_projects`
    * `github_organization_project`
*   `organization_webhooks`
    * `github_organization_webhook`
*   `repositories`
    * `github_repository`
    * `github_repository_webhook`
    * `github_branch_protection`
    * `github_repository_collaborator`
    * `github_repository_deploy_key`
*   `teams`
    * `github_team`
    * `github_team_membership`
    * `github_team_repository`
*   `user_ssh_keys`
    * `github_user_ssh_key`

Notes:
* Terraformer can't get webhook secrets from the GitHub API. If you use a secret token in any of your webhooks, running `terraform plan` will result in a change being detected:
=> `configuration.#: "1" => "0"` in tfstate only.

### Use with Datadog

Example:

```
 ./terraformer import datadog --resources=monitor --api-key=YOUR_DATADOG_API_KEY // or DATADOG_API_KEY in env --app-key=YOUR_DATADOG_APP_KEY // or DATADOG_APP_KEY in env --api-url=DATADOG_API_URL // or DATADOG_HOST in env
 ./terraformer import datadog --resources=monitor --filter=monitor=id1:id2:id4 --api-key=YOUR_DATADOG_API_KEY // or DATADOG_API_KEY in env --app-key=YOUR_DATADOG_APP_KEY // or DATADOG_APP_KEY in env
```

List of supported Datadog services:

*   `dashboard`
    * `datadog_dashboard`
*   `downtime`
    * `datadog_downtime`
<<<<<<< HEAD
*   `logs_archive`
    * `datadog_logs_archive`
*   `logs_archive_order`
    * `datadog_logs_archive_order`
*   `logs_custom_pipeline`
    * `datadog_logs_custom_pipeline`
*   `logs_integration_pipeline`
    * `datadog_logs_integration_pipeline`
*   `logs_pipeline_order`
    * `datadog_logs_pipeline_order`
*   `logs_index`
    * `datadog_logs_index`
*   `logs_index_order`
    * `datadog_logs_index_order`
=======
*   `integration_aws`
    * `datadog_integration_aws`
*   `integration_aws_lambda_arn`
    * `datadog_integration_aws_lambda_arn`
*   `integration_aws_log_collection`
    * `datadog_integration_aws_log_collection`
*   `integration_azure`
    * `datadog_integration_azure`
        * **_NOTE:_** Sensitive field `client_secret` is not generated and needs to be manually set
*   `integration_gcp`
    * `datadog_integration_gcp`
        * **_NOTE:_** Sensitive fields `private_key, private_key_id, client_id` is not generated and needs to be manually set
>>>>>>> 9d1c42e5
*   `monitor`
    * `datadog_monitor`
*   `role`
    * `datadog_role`
*   `screenboard`
    * `datadog_screenboard`
*   `synthetics`
    * `datadog_synthetics_test`
*   `timeboard`
    * `datadog_timeboard`
*   `user`
    * `datadog_user`

### Use with New Relic

Example:

```
NEWRELIC_API_KEY=[API-KEY]
./terraformer import newrelic -r alert,dashboard,infra,synthetics
```

List of supported New Relic resources:

*   `alert`
    * `newrelic_alert_channel`
    * `newrelic_alert_condition`
    * `newrelic_alert_policy`
*   `dashboard`
    * `newrelic_dashboard`
*   `infra`
    * `newrelic_infra_alert_condition`
*   `synthetics`
    * `newrelic_synthetics_monitor`
    * `newrelic_synthetics_alert_condition`

### Use with Keycloak

Example:

```
 export KEYCLOAK_URL=https://foo.bar.localdomain
 export KEYCLOAK_CLIENT_ID=[KEYCLOAK_CLIENT_ID]
 export KEYCLOAK_CLIENT_SECRET=[KEYCLOAK_CLIENT_SECRET]

 terraformer import keycloak --resources=realms
 terraformer import keycloak --resources=realms --filter=realm=name1:name2:name3
 terraformer import keycloak --resources=realms --targets realmA,realmB
```

Here is the list of resources which are currently supported by Keycloak provider v.1.19.0:

- `realms`
  - `keycloak_default_groups`
  - `keycloak_group`
  - `keycloak_group_memberships`
  - `keycloak_group_roles`
  - `keycloak_ldap_full_name_mapper`
  - `keycloak_ldap_group_mapper`
  - `keycloak_ldap_hardcoded_group_mapper`
  - `keycloak_ldap_hardcoded_role_mapper`
  - `keycloak_ldap_msad_lds_user_account_control_mapper`
  - `keycloak_ldap_msad_user_account_control_mapper`
  - `keycloak_ldap_user_attribute_mapper`
  - `keycloak_ldap_user_federation`
  - `keycloak_openid_audience_protocol_mapper`
  - `keycloak_openid_client`
  - `keycloak_openid_client_default_scopes`
  - `keycloak_openid_client_optional_scopes`
  - `keycloak_openid_client_scope`
  - `keycloak_openid_client_service_account_role`
  - `keycloak_openid_full_name_protocol_mapper`
  - `keycloak_openid_group_membership_protocol_mapper`
  - `keycloak_openid_hardcoded_claim_protocol_mapper`
  - `keycloak_openid_hardcoded_group_protocol_mapper`
  - `keycloak_openid_hardcoded_role_protocol_mapper` (only for client roles)
  - `keycloak_openid_user_attribute_protocol_mapper`
  - `keycloak_openid_user_property_protocol_mapper`
  - `keycloak_openid_user_realm_role_protocol_mapper`
  - `keycloak_openid_user_client_role_protocol_mapper`
  - `keycloak_openid_user_session_note_protocol_mapper`
  - `keycloak_realm`
  - `keycloak_required_action`
  - `keycloak_role`
  - `keycloak_user`

### Use with Logz.io

Example:

```
 LOGZIO_API_TOKEN=foobar LOGZIO_BASE_URL=https://api-eu.logz.io ./terraformer import logzio -r=alerts,alert_notification_endpoints // Import Logz.io alerts and alert notification endpoints
```

List of supported Logz.io resources:

*   `alerts`
    * `logzio_alert`
*   `alert_notification_endpoints`
    * `logzio_endpoint`

### Use with [Commercetools](https://commercetools.com/de/)

This provider use the [terraform-provider-commercetools](https://github.com/labd/terraform-provider-commercetools). The terraformer provider was build by [Dustin Deus](https://github.com/StarpTech).

Example:

```
CTP_CLIENT_ID=foo CTP_CLIENT_SCOPE=scope CTP_CLIENT_SECRET=bar CTP_PROJECT_KEY=key ./terraformer plan commercetools -r=types // Only planning
CTP_CLIENT_ID=foo CTP_CLIENT_SCOPE=scope CTP_CLIENT_SECRET=bar CTP_PROJECT_KEY=key ./terraformer import commercetools -r=types // Import commercetools types
```

List of supported [commercetools](https://commercetools.com/de/) resources:

*   `api_extension`
    * `commercetools_api_extension`
*   `channel`
    * `commercetools_channel`
*   `product_type`
    * `commercetools_product_type`
*   `shipping_method`
    * `commercetools_shipping_method`
*   `shipping_zone`
    * `commercetools_shipping_zone`
*   `state`
    * `commercetools_state`
*   `store`
    * `commercetools_store`
*   `subscription`
    * `commercetools_subscription`
*   `tax_category`
    * `commercetools_tax_category`
*   `types`
    * `commercetools_type`

### Use with [Mikrotik](https://wiki.mikrotik.com/wiki/Manual:TOC)

This provider uses the [terraform-provider-mikrotik](https://github.com/ddelnano/terraform-provider-mikrotik). The terraformer provider was build by [Dom Del Nano](https://github.com/ddelnano).

Example:

```
## Warning! You should not expose your mikrotik creds through your bash history. Export them to your shell in a safe way when doing this for real!

MIKROTIK_HOST=router-hostname:8728 MIKROTIK_USER=username MIKROTIK_PASSWORD=password terraformer  import mikrotik -r=dhcp_lease

# Import only static IPs
MIKROTIK_HOST=router-hostname:8728 MIKROTIK_USER=username MIKROTIK_PASSWORD=password terraformer  import mikrotik -r=dhcp_lease --filter='Name=dynamic;Value=false'
```

List of supported mikrotik resources:

* `mikrotik_dhcp_lease`


### Use with GmailFilter

Support [Using Service Accounts](https://github.com/yamamoto-febc/terraform-provider-gmailfilter/blob/master/README.md#using-a-service-accountg-suite-users-only) or [Using Application Default Credentials](https://github.com/yamamoto-febc/terraform-provider-gmailfilter/blob/master/README.md#using-an-application-default-credential).

Example:

```
# Using Service Accounts
export GOOGLE_CREDENTIALS=/path/to/client_secret.json
export IMPERSONATED_USER_EMAIL="foobar@example.com"

# Using Application Default Credentials
gcloud auth application-default login \
  --client-id-file=client_secret.json \
  --scopes \
https://www.googleapis.com/auth/gmail.labels,\
https://www.googleapis.com/auth/gmail.settings.basic

./terraformer import gmailfilter -r=filter,label
```

List of supported GmailFilter resources:

*   `label`
    * `gmailfilter_label`
*   `filter`
    * `gmailfilter_filter`

## Contributing

If you have improvements or fixes, we would love to have your contributions.
Please read CONTRIBUTING.md for more information on the process we would like
contributors to follow.

## Developing

Terraformer was built so you can easily add new providers of any kind.

Process for generating `tf`/`json` + `tfstate` files:

1.  Call GCP/AWS/other api and get list of resources.
2.  Iterate over resources and take only the ID (we don't need mapping fields!).
3.  Call to provider for readonly fields.
4.  Call to infrastructure and take tf + tfstate.

## Infrastructure

1.  Call to provider using the refresh method and get all data.
2.  Convert refresh data to go struct.
3.  Generate HCL file - `tf`/`json` files.
4.  Generate `tfstate` files.

All mapping of resource is made by providers and Terraform. Upgrades are needed only
for providers.

##### GCP compute resources

For GCP compute resources, use generated code from
`providers/gcp/gcp_compute_code_generator`.

To regenerate code:

```
go run providers/gcp/gcp_compute_code_generator/*.go
```

### Similar projects

#### [terraforming](https://github.com/dtan4/terraforming)

##### Terraformer Benefits

* Simpler to add new providers and resources - already supports AWS, GCP, GitHub, Kubernetes, and Openstack. Terraforming supports only AWS.
* Better support for HCL + tfstate, including updates for Terraform 0.12.
* If a provider adds new attributes to a resource, there is no need change Terraformer code - just update the Terraform provider on your laptop.
* Automatically supports connections between resources in HCL files.

##### Comparison

Terraforming gets all attributes from cloud APIs and creates HCL and tfstate files with templating. Each attribute in the API needs to map to attribute in Terraform. Generated files from templating can be broken with illegal syntax. When a provider adds new attributes the terraforming code needs to be updated.

Terraformer instead uses Terraform provider files for mapping attributes, HCL library from Hashicorp, and Terraform code.

Look for S3 support in terraforming here and official S3 support
Terraforming lacks full coverage for resources - as an example you can see that 70% of S3 options are not supported:

* terraforming - https://github.com/dtan4/terraforming/blob/master/lib/terraforming/template/tf/s3.erb
* official S3 support - https://www.terraform.io/docs/providers/aws/r/s3_bucket.html<|MERGE_RESOLUTION|>--- conflicted
+++ resolved
@@ -1408,7 +1408,6 @@
     * `datadog_dashboard`
 *   `downtime`
     * `datadog_downtime`
-<<<<<<< HEAD
 *   `logs_archive`
     * `datadog_logs_archive`
 *   `logs_archive_order`
@@ -1423,7 +1422,6 @@
     * `datadog_logs_index`
 *   `logs_index_order`
     * `datadog_logs_index_order`
-=======
 *   `integration_aws`
     * `datadog_integration_aws`
 *   `integration_aws_lambda_arn`
@@ -1436,7 +1434,6 @@
 *   `integration_gcp`
     * `datadog_integration_gcp`
         * **_NOTE:_** Sensitive fields `private_key, private_key_id, client_id` is not generated and needs to be manually set
->>>>>>> 9d1c42e5
 *   `monitor`
     * `datadog_monitor`
 *   `role`
