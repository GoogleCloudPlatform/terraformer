--- conflicted
+++ resolved
@@ -397,13 +397,10 @@
     * `aws_cloudformation_stack_set_instance`
 *   `cloudtrail`
     * `aws_cloudtrail`
-<<<<<<< HEAD
+*   `codecommit`
+    * `aws_codecommit_repository`
 *   `customer_gateway`
     * `aws_customer_gateway`
-=======
-*   `codecommit`
-    * `aws_codecommit_repository`
->>>>>>> 4cb02ca4
 *   `dynamodb`
     * `aws_dynamodb_table`
 *   `ec2_instance`
