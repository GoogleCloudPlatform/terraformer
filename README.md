# Terraformer

CLI tool to generate `tf` and `tfstate` files from existing infrastructure
(reverse Terraform).

*   Disclaimer: This is not an official Google product.
*   Status: beta - need improve documentations, bugs etc..
*   Created by: Waze SRE.

![Waze SRE logo](docs/waze-sre-logo.png)


# Table of Contents
- [Capabilities](#capabilities)
- [Installation](#installation)
- [Supported providers](/providers)
    * [Google Cloud](#use-with-gcp)
    * [AWS](#use-with-aws)
    * [OpenStack](#use-with-openstack)
    * [Kubernetes](#use-with-kubernetes)
    * [Github](#use-with-github)
- [Contributing](#contributing)
- [Developing](#developing)
- [Infrastructure](#infrastructure)

## Capabilities

1.  Generate `tf` + `tfstate` files from existing infrastructure for all
    supported objects by resource.
2.  Remote state can be uploaded to a GCS bucket.
3.  Connect between resources with `terraform_remote_state` (local and bucket).
4.  Compatible with terraform 0.12 syntax.
5.  Save `tf` files with custom folder tree pattern.
6.  Import by resource name and type.

Terraformer use terraform providers and built for easy to add new supported resources.
For upgrade resources with new fields you need upgrade only terraform providers.
```
Import current State to terraform configuration from google cloud

Usage:
   import google [flags]
   import google [command]

Available Commands:
  list        List supported resources for google provider

Flags:
  -b, --bucket string         gs://terraform-state
  -c, --connect                (default true)
  -f, --filter strings        google_compute_firewall=id1:id2:id4
  -h, --help                  help for google
  -o, --path-output string     (default "generated")
  -p, --path-pattern string   {output}/{provider}/custom/{service}/ (default "{output}/{provider}/{service}/")
      --projects strings
  -r, --resources strings     firewalls,networks
  -s, --state string          local or bucket (default "local")
  -z, --zone string
```
#### Permissions

Readonly permissions

#### Filtering

Filters are a way to choose which resources `terraformer` import.

Ex:
```
terraformer import aws --resources=vpc,subnet --filter=aws_vpc=myvpcid --regions=eu-west-1
```
will import only one VPC and not only subnets from this VPC but all subnets from all VPCs

##### Resources ID

Filtering is based on Terraform resource ID pattern. This way, it may differ from the value your provider give you.
Check the import part of [Terraform documentation][terraform-providers] for your resource for valid ID pattern.

[terraform-providers]: https://www.terraform.io/docs/providers/

### Installation
From source:
1.  Run `git clone <terraformer repo>`
2.  Run `GO111MODULE=on go mod vendor`
3.  Run `go build -v`
4.  Copy your Terraform provider's plugin(s) to folder
    `~/.terraform.d/plugins/{darwin,linux}_amd64/`, as appropriate.

From Releases:

* Linux
```
curl -LO https://github.com/GoogleCloudPlatform/terraformer/releases/download/$(curl -s https://api.github.com/repos/GoogleCloudPlatform/terraformer/releases/latest | grep tag_name | cut -d '"' -f 4)/terraformer-linux-amd64
chmod +x terraformer-linux-amd64
sudo mv terraformer-linux-amd64 /usr/local/bin/terraformer
```
* MacOS
```
curl -LO https://github.com/GoogleCloudPlatform/terraformer/releases/download/$(curl -s https://api.github.com/repos/GoogleCloudPlatform/terraformer/releases/latest | grep tag_name | cut -d '"' -f 4)/terraformer-darwin-amd64
chmod +x terraformer-darwin-amd64
sudo mv terraformer-darwin-amd64 /usr/local/bin/terraformer
```

Links for download terraform providers:
* google cloud provider >2.0.0 - [here](https://releases.hashicorp.com/terraform-provider-google/)
* aws provider >1.56.0 - [here](https://releases.hashicorp.com/terraform-provider-aws/)
* openstack provider >1.17.0 - [here](https://releases.hashicorp.com/terraform-provider-openstack/)
* kubernetes provider >=1.4.0 - [here](https://releases.hashicorp.com/terraform-provider-kubernetes/)
* github provider >=2.0.0 - [here](https://releases.hashicorp.com/terraform-provider-github/)

Information on provider plugins:
https://www.terraform.io/docs/configuration/providers.html

### Use with GCP
[![asciicast](https://asciinema.org/a/243961.svg)](https://asciinema.org/a/243961)
Example:

```
terraformer import google --resources=gcs,forwardingRules,httpHealthChecks --connect=true --zone=europe-west1-a --projects=aaa,fff
terraformer import google --resources=gcs,forwardingRules,httpHealthChecks --filter=google_compute_firewall=rule1:rule2:rule3 --zone=europe-west1-a --projects=aaa,fff
```

List of supported GCP services:

*   `addresses`
    * `google_compute_address`
*   `autoscalers`
    * `google_compute_autoscaler`
*   `backendBuckets`
    * `google_compute_backend_bucket`
*   `backendServices`
    * `google_compute_backend_service`
*   `bigQuery`
    * `google_bigquery_dataset`
    * `google_bigquery_table`
*   `schedulerJobs`
    * `google_cloud_scheduler_job`
*   `disks`
    * `google_compute_disk`
*   `firewalls`
    * `google_compute_firewall`
*   `forwardingRules`
    * `google_compute_forwarding_rule`
*   `globalAddresses`
    * `google_compute_global_address`
*   `globalForwardingRules`
    * `google_compute_global_forwarding_rule`
*   `healthChecks`
    * `google_compute_health_check`
*   `httpHealthChecks`
    * `google_compute_http_health_check`
*   `httpsHealthChecks`
    * `google_compute_https_health_check`
*   `images`
    * `google_compute_image`
*   `instanceGroupManagers`
    * `google_compute_instance_group_manager`
*   `instanceGroups`
    * `google_compute_instance_group`
*   `instanceTemplates`
    * `google_compute_instance_template`
*   `instances`
    * `google_compute_instance`
*   `interconnectAttachments`
    * `google_compute_interconnect_attachment`
*   `memoryStore`
    * `google_redis_instance`
*   `networks`
    * `google_compute_network`
*   `nodeGroups`
    * `google_compute_node_group`
*   `nodeTemplates`
    * `google_compute_node_template`
*   `regionAutoscalers`
    * `google_compute_region_autoscaler`
*   `regionBackendServices`
    * `google_compute_region_backend_service`
*   `regionDisks`
    * `google_compute_region_disk`
*   `regionInstanceGroupManagers`
    * `google_compute_region_instance_group_manager`
*   `routers`
    * `google_compute_router`
*   `routes`
    * `google_compute_route`
*   `securityPolicies`
    * `google_compute_security_policy`
*   `sslPolicies`
    * `google_compute_ssl_policy`
*   `subnetworks`
    * `google_compute_subnetwork`
*   `targetHttpProxies`
    * `google_compute_target_http_proxy`
*   `targetHttpsProxies`
    * `google_compute_target_https_proxy`
*   `targetInstances`
    * `google_compute_target_instance`
*   `targetPools`
    * `google_compute_target_pool`
*   `targetSslProxies`
    * `google_compute_target_ssl_proxy`
*   `targetTcpProxies`
    * `google_compute_target_tcp_proxy`
*   `urlMaps`
    * `google_compute_url_map`
*   `vpnTunnels`
    * `google_compute_vpn_tunnel`
*   `gke`
    * `google_container_cluster`
    * `google_container_node_pool`
*   `pubsub`
    * `google_pubsub_subscription`
    * `google_pubsub_topic`
*   `dataProc`
    * `google_dataproc_cluster`
*   `cloudFunctions`
    * `google_cloudfunctions_function`
*   `gcs`
    * `google_storage_bucket`
    * `google_storage_bucket_acl`
    * `google_storage_default_object_acl`
    * `google_storage_bucket_iam_binding`
    * `google_storage_bucket_iam_member`
    * `google_storage_bucket_iam_policy`
    * `google_storage_notification`
*   `monitoring`
    * `google_monitoring_alert_policy`
    * `google_monitoring_group`
    * `google_monitoring_notification_channel`
    * `google_monitoring_uptime_check_config`
*   `dns`
    * `google_dns_managed_zone`
    * `google_dns_record_set`
*   `cloudsql`
    * `google_sql_database_instance`
    * `google_sql_database`

Your `tf` and `tfstate` files are written by default to
`generated/gcp/zone/service`.

### Use with AWS

Example:

```
 terraformer import aws --resources=vpc,subnet --connect=true --regions=eu-west-1
 terraformer import aws --resources=vpc,subnet --filter=aws_vpc=vpc_id1:vpc_id2:vpc_id3 --regions=eu-west-1
```

List of support AWS services:

*   `elb`
    * `aws_elb`
*   `alb`
    * `aws_lb`
    * `aws_lb_listener`
    * `aws_lb_listener_rule`
    * `aws_lb_listener_certificate`
    * `aws_lb_target_group`
    * `aws_lb_target_group_attachment`
*   `auto_scaling`
    * `aws_autoscaling_group`
    * `aws_launch_configuration`
    * `aws_launch_template`
*   `rds`
    * `aws_db_instance`
    * `aws_db_parameter_group`
    * `aws_db_subnet_group`
    * `aws_db_option_group`
    * `aws_db_event_subscription`
*   `iam`
    * `aws_iam_role`
    * `aws_iam_role_policy`
    * `aws_iam_user`
    * `aws_iam_user_group_membership`
    * `aws_iam_user_policy`
    * `aws_iam_policy_attachment`
    * `aws_iam_policy`
    * `aws_iam_group`
    * `aws_iam_group_membership`
    * `aws_iam_group_policy`
*   `igw`
    * `aws_internet_gateway`
*   `nacl`
    * `aws_network_acl`
*   `s3`
    * `aws_s3_bucket`
    * `aws_s3_bucket_policy`
*   `sg`
    * `aws_security_group`
*   `subnet`
    * `aws_subnet`
*   `vpc`
    * `aws_vpc`
*   `vpn_connection`
    * `aws_vpn_connection`
*   `vpn_gateway`
    * `aws_vpn_gateway`
*   `route53`
    * `aws_route53_zone`
    * `aws_route53_record`
*   `elasticache`
    * `aws_elasticache_cluster`
    * `aws_elasticache_parameter_group`
    * `aws_elasticache_subnet_group`
    * `aws_elasticache_replication_group`

### Use with OpenStack

Example:

```
 terraformer import openstack --resources=compute,networking --regions=RegionOne
```

List of support OpenStack services:

*   `compute`
    * `openstack_compute_instance_v2`
*   `networking`
    * `openstack_networking_secgroup_v2`
<<<<<<< HEAD
    * `openstack_networking_secgroup_rule_v2` 
*   `blockstorage`
    * `openstack_blockstorage_volume_v1`
    * `openstack_blockstorage_volume_v2`
    * `openstack_blockstorage_volume_v3`
=======
    * `openstack_networking_secgroup_rule_v2`
>>>>>>> 70dea4fd

### Use with Kubernetes

Example:

```
 terraformer import kubernetes --resources=deployments,services,storageclasses
 terraformer import kubernetes --resources=deployments,services,storageclasses --filter=kubernetes_deployment=name1:name2:name3
```

All of the kubernetes resources that are currently being supported by kubernetes provider are supported by this module as well. Here is the list of resources which are currently supported by kubernetes provider v.1.4:

* `clusterrolebinding`
  * `kubernetes_cluster_role_binding`
* `configmaps`
  * `kubernetes_config_map`
* `deployments`
  * `kubernetes_deployment`
* `horizontalpodautoscalers`
  * `kubernetes_horizontal_pod_autoscaler`
* `limitranges`
  * `kubernetes_limit_range`
* `namespaces`
  * `kubernetes_namespace`
* `persistentvolumes`
  * `kubernetes_persistent_volume`
* `persistentvolumeclaims`
  * `kubernetes_persistent_volume_claim`
* `pods`
  * `kubernetes_pod`
* `replicationcontrollers`
  * `kubernetes_replication_controller`
* `resourcequotas`
  * `kubernetes_resource_quota`
* `secrets`
  * `kubernetes_secret`
* `services`
  * `kubernetes_service`
* `serviceaccounts`
  * `kubernetes_service_account`
* `statefulsets`
  * `kubernetes_stateful_set`
* `storageclasses`
  * `kubernetes_storage_class`

#### Known issues

* Terraform kubernetes provider is rejecting resources with ":" character in their names (As it's not meeting DNS-1123), while it's allowed for certain types in kubernetes, e.g. ClusterRoleBinding.
* As terraform flatmap is using "." to detect the keys for unflattening the maps, some keys with "." in their names are being considered as the maps.
* As the library is just assuming empty string as empty value (not "0"), there are some issues with optional integer keys that are restricted to be positive.

### Use with Github

Example:

```
 ./terraformer import github --organizations=YOUR_ORGANIZATION --resources=repositories --token=YOUR_TOKEN // or GITHUB_TOKEN in env
 ./terraformer import github --organizations=YOUR_ORGANIZATION --resources=repositories --filter=github_repository=id1:id2:id4 --token=YOUR_TOKEN // or GITHUB_TOKEN in env
```

Support only organizations resources. List of supported resources:

* `repositories`
    * `github_repository`
    * `github_repository_webhook`
    * `github_branch_protection`
    * `github_repository_collaborator`
    * `github_repository_deploy_key`
* `teams`
    * `github_team`
    * `github_team_membership`
    * `github_team_repository`
* `members`
    * `github_membership`
* `organization_webhooks`
    * `github_organization_webhook`

Notes:
* Github API don't return webhook secrets. If you have secret in webhook, you get changes on `terraform plan`
=> `configuration.#: "1" => "0"` in tfstate only.

## Contributing

If you have improvements or fixes, we would love to have your contributions.
Please read CONTRIBUTING.md for more information on the process we would like
contributors to follow.

## Developing
Terraformer built for easy to add new providers and not only cloud providers.

Process for generating `tf` + `tfstate` files:

1.  Call GCP/AWS/other api and get list of resources.
2.  Iterate over resources and take only ID (we don't need mapping fields!!!)
3.  Call to provider for readonly fields.
4.  Call to infrastructure and take tf + tfstate.

## Infrastructure

1.  Call to provider for refresh method and get all data.
2.  Convert refresh data to go struct.
3.  Generate HCL file - `tf` files.
4.  Generate `tfstate` files.

All mapping of resource is made by providers and Terraform. Upgrades are needed only
for providers.

##### GCP compute resources

For GCP compute resources, use generated code from
`providers/gcp/gcp_compute_code_generator`.

To regenerate code:

```
go run providers/gcp/gcp_compute_code_generator/*.go
```

### Similar projects

1.  https://github.com/dtan4/terraforming<|MERGE_RESOLUTION|>--- conflicted
+++ resolved
@@ -319,15 +319,11 @@
     * `openstack_compute_instance_v2`
 *   `networking`
     * `openstack_networking_secgroup_v2`
-<<<<<<< HEAD
-    * `openstack_networking_secgroup_rule_v2` 
+    * `openstack_networking_secgroup_rule_v2`
 *   `blockstorage`
     * `openstack_blockstorage_volume_v1`
     * `openstack_blockstorage_volume_v2`
     * `openstack_blockstorage_volume_v3`
-=======
-    * `openstack_networking_secgroup_rule_v2`
->>>>>>> 70dea4fd
 
 ### Use with Kubernetes
 
