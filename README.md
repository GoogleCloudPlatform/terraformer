# Terraformer

[![tests](https://github.com/GoogleCloudPlatform/terraformer/actions/workflows/test.yml/badge.svg)](https://github.com/GoogleCloudPlatform/terraformer/actions/workflows/test.yml)
[![linter](https://github.com/GoogleCloudPlatform/terraformer/actions/workflows/linter.yml/badge.svg)](https://github.com/GoogleCloudPlatform/terraformer/actions/workflows/linter.yml)
[![Go Report Card](https://goreportcard.com/badge/github.com/GoogleCloudPlatform/terraformer)](https://goreportcard.com/report/github.com/GoogleCloudPlatform/terraformer)
[![AUR package](https://img.shields.io/aur/version/terraformer)](https://aur.archlinux.org/packages/terraformer/)
[![Homebrew](https://img.shields.io/badge/dynamic/json.svg?url=https://formulae.brew.sh/api/formula/terraformer.json&query=$.versions.stable&label=homebrew)](https://formulae.brew.sh/formula/terraformer)

A CLI tool that generates `tf`/`json` and `tfstate` files based on existing infrastructure
(reverse Terraform).

*   Disclaimer: This is not an official Google product
*   Created by: Waze SRE

![Waze SRE logo](assets/waze-sre-logo.png)

# Table of Contents
- [Demo GCP](#demo-gcp)
- [Capabilities](#capabilities)
- [Installation](#installation)
- [Supported Providers](/docs)
    * Major Cloud
        * [Google Cloud](/docs/gcp.md)
        * [AWS](/docs/aws.md)
        * [Azure](/docs/azure.md)
        * [AliCloud](/docs/alicloud.md)
        * [IBM Cloud](/docs/ibmcloud.md)
    * Cloud
        * [DigitalOcean](/docs/digitalocean.md)
        * [Equinix Metal](/docs/equinixmetal.md)
        * [Fastly](/docs/fastly.md)
        * [Heroku](/docs/heroku.md)
        * [LaunchDarkly](/docs/launchdarkly.md)
        * [Linode](/docs/linode.md)
        * [NS1](/docs/ns1.md)
        * [OpenStack](/docs/openstack.md)
        * [TencentCloud](/docs/tencentcloud.md)
        * [Vultr](/docs/vultr.md)
        * [Yandex Cloud](/docs/yandex.md)
        * [Ionos Cloud](/docs/ionoscloud.md)
    * Infrastructure Software
        * [Kubernetes](/docs/kubernetes.md)
        * [OctopusDeploy](/docs/octopus.md)
        * [RabbitMQ](/docs/rabbitmq.md)
    * Network
        * [Cloudflare](/docs/cloudflare.md)
        * [Myrasec](/docs/myrasec.md)
        * [PAN-OS](/docs/panos.md)
    * VCS
        * [Azure DevOps](/docs/azuredevops.md)
        * [GitHub](/docs/github.md)
        * [Gitlab](/docs/gitlab.md)
    * Monitoring & System Management
        * [Datadog](/docs/datadog.md)
        * [New Relic](/docs/relic.md)
        * [Mackerel](/docs/mackerel.md)
        * [PagerDuty](/docs/pagerduty.md)
        * [Opsgenie](/docs/opsgenie.md)
        * [Honeycomb.io](/docs/honeycombio.md)
<<<<<<< HEAD
        * [Squadcast](/docs/squadcast.md)
=======
        * [Opal](/docs/opal.md)
>>>>>>> f3e9ae76
    * Community
        * [Keycloak](/docs/keycloak.md)
        * [Logz.io](/docs/logz.md)
        * [Commercetools](/docs/commercetools.md)
        * [Mikrotik](/docs/mikrotik.md)
        * [Xen Orchestra](/docs/xen.md)
        * [GmailFilter](/docs/gmailfilter.md)
        * [Grafana](/docs/grafana.md)
        * [Vault](/docs/vault.md)
    * Identity
        * [Okta](/docs/okta.md)
        * [Auth0](/docs/auth0.md)
        * [AzureAD](/docs/azuread.md)
- [Contributing](#contributing)
- [Developing](#developing)
- [Infrastructure](#infrastructure)
- [Stargazers over time](#stargazers-over-time)

## Demo GCP
[![asciicast](https://asciinema.org/a/243961.svg)](https://asciinema.org/a/243961)

## Capabilities

1.  Generate `tf`/`json` + `tfstate` files from existing infrastructure for all
    supported objects by resource.
2.  Remote state can be uploaded to a GCS bucket.
3.  Connect between resources with `terraform_remote_state` (local and bucket).
4.  Save `tf`/`json` files using a custom folder tree pattern.
5.  Import by resource name and type.
6.  Support terraform 0.13 (for terraform 0.11 use v0.7.9).

Terraformer uses Terraform providers and is designed to easily support newly added resources.
To upgrade resources with new fields, all you need to do is upgrade the relevant Terraform providers.
```
Import current state to Terraform configuration from a provider

Usage:
   import [provider] [flags]
   import [provider] [command]

Available Commands:
  list        List supported resources for a provider

Flags:
  -b, --bucket string         gs://terraform-state
  -c, --connect                (default true)
  -С, --compact                (default false)
  -x, --excludes strings      firewalls,networks
  -f, --filter strings        compute_firewall=id1:id2:id4
  -h, --help                  help for google
  -O, --output string         output format hcl or json (default "hcl")
  -o, --path-output string     (default "generated")
  -p, --path-pattern string   {output}/{provider}/ (default "{output}/{provider}/{service}/")
      --projects strings
  -z, --regions strings       europe-west1, (default [global])
  -r, --resources strings     firewall,networks or * for all services
  -s, --state string          local or bucket (default "local")
  -v, --verbose               verbose mode
  -n, --retry-number          number of retries to perform if refresh fails
  -m, --retry-sleep-ms        time in ms to sleep between retries

Use " import [provider] [command] --help" for more information about a command.
```
#### Permissions

The tool requires read-only permissions to list service resources.

#### Resources

You can use `--resources` parameter to tell resources from what service you want to import.

To import resources from all services, use `--resources="*"` . If you want to exclude certain services, you can combine the parameter with `--excludes` to exclude resources from services you don't want to import e.g. `--resources="*" --excludes="iam"`.

#### Filtering

Filters are a way to choose which resources `terraformer` imports. It's possible to filter resources by its identifiers or attributes. Multiple filtering values are separated by `:`. If an identifier contains this symbol, value should be wrapped in `'` e.g. `--filter=resource=id1:'project:dataset_id'`. Identifier based filters will be executed before Terraformer will try to refresh remote state.

Use `Type` when you need to filter only one of several types of resources. Multiple filters can be combined when importing different resource types. An example would be importing all AWS security groups from a specific AWS VPC:
```
terraformer import aws -r sg,vpc --filter Type=sg;Name=vpc_id;Value=VPC_ID --filter Type=vpc;Name=id;Value=VPC_ID
```
Notice how the `Name` is different for `sg` than it is for `vpc`.

##### Migration state version
For terraform >= 0.13, you can use `replace-provider` to migrate state from previous versions.

Example usage:
```
terraform state replace-provider -auto-approve "registry.terraform.io/-/aws" "hashicorp/aws"
```

##### Resource ID

Filtering is based on Terraform resource ID patterns. To find valid ID patterns for your resource, check the import part of the [Terraform documentation][terraform-providers].

[terraform-providers]: https://www.terraform.io/docs/providers/

Example usage:

```
terraformer import aws --resources=vpc,subnet --filter=vpc=myvpcid --regions=eu-west-1
```
Will only import the vpc with id `myvpcid`. This form of filters can help when it's necessary to select resources by its identifiers.

##### Field name only

It is possible to filter by specific field name only. It can be used e.g. when you want to retrieve resources only with a specific tag key.

Example usage:

```
terraformer import aws --resources=s3 --filter="Name=tags.Abc" --regions=eu-west-1
```
Will only import the s3 resources that have tag `Abc`. This form of filters can help when the field values are not important from filtering perspective.

##### Field with dots

It is possible to filter by a field that contains a dot.

Example usage:

```
terraformer import aws --resources=s3 --filter="Name=tags.Abc.def" --regions=eu-west-1
```
Will only import the s3 resources that have tag `Abc.def`.

#### Planning

The `plan` command generates a planfile that contains all the resources set to be imported. By modifying the planfile before running the `import` command, you can rename or filter the resources you'd like to import.

The rest of subcommands and parameters are identical to the `import` command.

```
$ terraformer plan google --resources=networks,firewall --projects=my-project --regions=europe-west1-d
(snip)

Saving planfile to generated/google/my-project/terraformer/plan.json
```

After reviewing/customizing the planfile, begin the import by running `import plan`.

```
$ terraformer import plan generated/google/my-project/terraformer/plan.json
```

### Resource structure

Terraformer by default separates each resource into a file, which is put into a given service directory.

The default path for resource files is `{output}/{provider}/{service}/{resource}.tf` and can vary for each provider.

It's possible to adjust the generated structure by:
1. Using `--compact` parameter to group resource files within a single service into one `resources.tf` file
2. Adjusting the `--path-pattern` parameter and passing e.g. `--path-pattern {output}/{provider}/` to generate resources for all services in one directory

It's possible to combine `--compact` `--path-pattern` parameters together.

### Installation

Both Terraformer and a Terraform provider plugin need to be installed.

#### Terraformer

**From a package manager**
- [Homebrew](https://brew.sh/) users can use `brew install terraformer`.
- [MacPorts](https://www.macports.org/) users can use `sudo port install terraformer`.
- [Chocolatey](https://chocolatey.org/) users can use `choco install terraformer`.

**From releases**
This installs all providers, set `PROVIDER` to one of `google`, `aws` or `kubernetes` if you only need one.

* Linux
```
export PROVIDER=all
curl -LO "https://github.com/GoogleCloudPlatform/terraformer/releases/download/$(curl -s https://api.github.com/repos/GoogleCloudPlatform/terraformer/releases/latest | grep tag_name | cut -d '"' -f 4)/terraformer-${PROVIDER}-linux-amd64"
chmod +x terraformer-${PROVIDER}-linux-amd64
sudo mv terraformer-${PROVIDER}-linux-amd64 /usr/local/bin/terraformer
```
* MacOS
```
export PROVIDER=all
curl -LO "https://github.com/GoogleCloudPlatform/terraformer/releases/download/$(curl -s https://api.github.com/repos/GoogleCloudPlatform/terraformer/releases/latest | grep tag_name | cut -d '"' -f 4)/terraformer-${PROVIDER}-darwin-amd64"
chmod +x terraformer-${PROVIDER}-darwin-amd64
sudo mv terraformer-${PROVIDER}-darwin-amd64 /usr/local/bin/terraformer
```
* Windows
1. Install Terraform - https://www.terraform.io/downloads
2. Download exe file for required provider from here - https://github.com/GoogleCloudPlatform/terraformer/releases
3. Add the exe file path to path variable

**From source**
1.  Run `git clone <terraformer repo> && cd terraformer/`
2.  Run `go mod download`
3.  Run `go build -v` for all providers OR build with one provider
`go run build/main.go {google,aws,azure,kubernetes,etc}`

#### Terraform Providers

Create a working folder and initialize the Terraform provider plugin.  This folder will be where you run Terraformer commands.

Run ```terraform init``` against a ```versions.tf``` file to install the plugins required for your platform. For example, if you need plugins for the google provider, ```versions.tf``` should contain:
```
terraform {
  required_providers {
    google = {
      source = "hashicorp/google"
    }
  }
  required_version = ">= 0.13"
}
```

Or, copy your Terraform provider's plugin(s) from the list below to folder `~/.terraform.d/plugins/`, as appropriate.

Links to download Terraform provider plugins:
* Major Cloud
    * Google Cloud provider >2.11.0 - [here](https://releases.hashicorp.com/terraform-provider-google/)
    * AWS provider >2.25.0 - [here](https://releases.hashicorp.com/terraform-provider-aws/)
    * Azure provider >1.35.0 - [here](https://releases.hashicorp.com/terraform-provider-azurerm/)
    * Alicloud provider >1.57.1 - [here](https://releases.hashicorp.com/terraform-provider-alicloud/)
* Cloud
    * DigitalOcean provider >1.9.1 - [here](https://releases.hashicorp.com/terraform-provider-digitalocean/)
    * Heroku provider >2.2.1 - [here](https://releases.hashicorp.com/terraform-provider-heroku/)
    * LaunchDarkly provider >=2.1.1 - [here](https://releases.hashicorp.com/terraform-provider-launchdarkly/)
    * Linode provider >1.8.0 - [here](https://releases.hashicorp.com/terraform-provider-linode/)
    * OpenStack provider >1.21.1 - [here](https://releases.hashicorp.com/terraform-provider-openstack/)
    * TencentCloud provider >1.50.0 - [here](https://releases.hashicorp.com/terraform-provider-tencentcloud/)
    * Vultr provider >1.0.5 - [here](https://releases.hashicorp.com/terraform-provider-vultr/)
    * Yandex provider >0.42.0 - [here](https://releases.hashicorp.com/terraform-provider-yandex/)
    * Ionoscloud provider >6.3.3 - [here](https://github.com/ionos-cloud/terraform-provider-ionoscloud/releases)
* Infrastructure Software
    * Kubernetes provider >=1.9.0 - [here](https://releases.hashicorp.com/terraform-provider-kubernetes/)
    * RabbitMQ provider >=1.1.0 - [here](https://releases.hashicorp.com/terraform-provider-rabbitmq/)
* Network
    * Myrasec provider >1.44 - [here](https://github.com/Myra-Security-GmbH/terraform-provider-myrasec)
    * Cloudflare provider >1.16 - [here](https://releases.hashicorp.com/terraform-provider-cloudflare/)
    * Fastly provider >0.16.1 - [here](https://releases.hashicorp.com/terraform-provider-fastly/)
    * NS1 provider >1.8.3 - [here](https://releases.hashicorp.com/terraform-provider-ns1/)
    * PAN-OS provider >= 1.8.3 - [here](https://github.com/PaloAltoNetworks/terraform-provider-panos)
* VCS
    * GitHub provider >=2.2.1 - [here](https://releases.hashicorp.com/terraform-provider-github/)
* Monitoring & System Management
    * Datadog provider >2.1.0 - [here](https://releases.hashicorp.com/terraform-provider-datadog/)
    * New Relic provider >2.0.0 - [here](https://releases.hashicorp.com/terraform-provider-newrelic/)
    * Mackerel provider > 0.0.6 - [here](https://github.com/mackerelio-labs/terraform-provider-mackerel)
    * Pagerduty >=1.9 - [here](https://releases.hashicorp.com/terraform-provider-pagerduty/)
    * Opsgenie >= 0.6.0 [here](https://releases.hashicorp.com/terraform-provider-opsgenie/)
    * Honeycomb.io >= 0.10.0 - [here](https://github.com/honeycombio/terraform-provider-honeycombio/releases)
<<<<<<< HEAD
    * Squadcast provider >= 1.0.4 - [here](https://github.com/SquadcastHub/terraform-provider-squadcast)
=======
    * Opal >= 0.0.2 - [here](https://github.com/opalsecurity/terraform-provider-opal/releases)
>>>>>>> f3e9ae76
* Community
    * Keycloak provider >=1.19.0 - [here](https://github.com/mrparkers/terraform-provider-keycloak/)
    * Logz.io provider >=1.1.1 - [here](https://github.com/jonboydell/logzio_terraform_provider/)
    * Commercetools provider >= 0.21.0 - [here](https://github.com/labd/terraform-provider-commercetools)
    * Mikrotik provider >= 0.2.2 - [here](https://github.com/ddelnano/terraform-provider-mikrotik)
    * Xen Orchestra provider >= 0.18.0 - [here](https://github.com/ddelnano/terraform-provider-xenorchestra)
    * GmailFilter provider >= 1.0.1 - [here](https://github.com/yamamoto-febc/terraform-provider-gmailfilter)
    * Vault provider - [here](https://github.com/hashicorp/terraform-provider-vault)
    * Auth0 provider - [here](https://github.com/alexkappa/terraform-provider-auth0)
    * AzureAD provider - [here](https://github.com/hashicorp/terraform-provider-azuread)

Information on provider plugins:
https://www.terraform.io/docs/configuration/providers.html


## High-Level steps to add new provider
 * Initialize provider details in cmd/root.go and create a provider initialization file in the terraformer/cmd folder
 * Create a folder under terraformer/providers/ for your provider
 * Create two files under this folder
   * <provide_name>_provider.go
   * <provide_name>_service.go
* Initialize all provider's supported services in <provide_name>_provider.go file
* Create script for each supported service in same folder

## Contributing

If you have improvements or fixes, we would love to have your contributions.
Please read CONTRIBUTING.md for more information on the process we would like
contributors to follow.

## Developing

Terraformer was built so you can easily add new providers of any kind.

Process for generating `tf`/`json` + `tfstate` files:

1.  Call GCP/AWS/other api and get list of resources.
2.  Iterate over resources and take only the ID (we don't need mapping fields!).
3.  Call to provider for readonly fields.
4.  Call to infrastructure and take tf + tfstate.

## Infrastructure

1.  Call to provider using the refresh method and get all data.
2.  Convert refresh data to go struct.
3.  Generate HCL file - `tf`/`json` files.
4.  Generate `tfstate` files.

All mapping of resource is made by providers and Terraform. Upgrades are needed only
for providers.

##### GCP compute resources

For GCP compute resources, use generated code from
`providers/gcp/gcp_compute_code_generator`.

To regenerate code:

```
go run providers/gcp/gcp_compute_code_generator/*.go
```

### Similar projects

#### [terraforming](https://github.com/dtan4/terraforming)

##### Terraformer Benefits

* Simpler to add new providers and resources - already supports AWS, GCP, GitHub, Kubernetes, and Openstack. Terraforming supports only AWS.
* Better support for HCL + tfstate, including updates for Terraform 0.12.
* If a provider adds new attributes to a resource, there is no need change Terraformer code - just update the Terraform provider on your laptop.
* Automatically supports connections between resources in HCL files.

##### Comparison

Terraforming gets all attributes from cloud APIs and creates HCL and tfstate files with templating. Each attribute in the API needs to map to attribute in Terraform. Generated files from templating can be broken with illegal syntax. When a provider adds new attributes the terraforming code needs to be updated.

Terraformer instead uses Terraform provider files for mapping attributes, HCL library from Hashicorp, and Terraform code.

Look for S3 support in terraforming here and official S3 support
Terraforming lacks full coverage for resources - as an example you can see that 70% of S3 options are not supported:

* terraforming - https://github.com/dtan4/terraforming/blob/master/lib/terraforming/template/tf/s3.erb
* official S3 support - https://www.terraform.io/docs/providers/aws/r/s3_bucket

## Stargazers over time

[![Stargazers over time](https://starchart.cc/GoogleCloudPlatform/terraformer.svg)](https://starchart.cc/GoogleCloudPlatform/terraformer)<|MERGE_RESOLUTION|>--- conflicted
+++ resolved
@@ -9,78 +9,77 @@
 A CLI tool that generates `tf`/`json` and `tfstate` files based on existing infrastructure
 (reverse Terraform).
 
-*   Disclaimer: This is not an official Google product
-*   Created by: Waze SRE
+- Disclaimer: This is not an official Google product
+- Created by: Waze SRE
 
 ![Waze SRE logo](assets/waze-sre-logo.png)
 
 # Table of Contents
+
 - [Demo GCP](#demo-gcp)
 - [Capabilities](#capabilities)
 - [Installation](#installation)
 - [Supported Providers](/docs)
-    * Major Cloud
-        * [Google Cloud](/docs/gcp.md)
-        * [AWS](/docs/aws.md)
-        * [Azure](/docs/azure.md)
-        * [AliCloud](/docs/alicloud.md)
-        * [IBM Cloud](/docs/ibmcloud.md)
-    * Cloud
-        * [DigitalOcean](/docs/digitalocean.md)
-        * [Equinix Metal](/docs/equinixmetal.md)
-        * [Fastly](/docs/fastly.md)
-        * [Heroku](/docs/heroku.md)
-        * [LaunchDarkly](/docs/launchdarkly.md)
-        * [Linode](/docs/linode.md)
-        * [NS1](/docs/ns1.md)
-        * [OpenStack](/docs/openstack.md)
-        * [TencentCloud](/docs/tencentcloud.md)
-        * [Vultr](/docs/vultr.md)
-        * [Yandex Cloud](/docs/yandex.md)
-        * [Ionos Cloud](/docs/ionoscloud.md)
-    * Infrastructure Software
-        * [Kubernetes](/docs/kubernetes.md)
-        * [OctopusDeploy](/docs/octopus.md)
-        * [RabbitMQ](/docs/rabbitmq.md)
-    * Network
-        * [Cloudflare](/docs/cloudflare.md)
-        * [Myrasec](/docs/myrasec.md)
-        * [PAN-OS](/docs/panos.md)
-    * VCS
-        * [Azure DevOps](/docs/azuredevops.md)
-        * [GitHub](/docs/github.md)
-        * [Gitlab](/docs/gitlab.md)
-    * Monitoring & System Management
-        * [Datadog](/docs/datadog.md)
-        * [New Relic](/docs/relic.md)
-        * [Mackerel](/docs/mackerel.md)
-        * [PagerDuty](/docs/pagerduty.md)
-        * [Opsgenie](/docs/opsgenie.md)
-        * [Honeycomb.io](/docs/honeycombio.md)
-<<<<<<< HEAD
-        * [Squadcast](/docs/squadcast.md)
-=======
-        * [Opal](/docs/opal.md)
->>>>>>> f3e9ae76
-    * Community
-        * [Keycloak](/docs/keycloak.md)
-        * [Logz.io](/docs/logz.md)
-        * [Commercetools](/docs/commercetools.md)
-        * [Mikrotik](/docs/mikrotik.md)
-        * [Xen Orchestra](/docs/xen.md)
-        * [GmailFilter](/docs/gmailfilter.md)
-        * [Grafana](/docs/grafana.md)
-        * [Vault](/docs/vault.md)
-    * Identity
-        * [Okta](/docs/okta.md)
-        * [Auth0](/docs/auth0.md)
-        * [AzureAD](/docs/azuread.md)
+  - Major Cloud
+    - [Google Cloud](/docs/gcp.md)
+    - [AWS](/docs/aws.md)
+    - [Azure](/docs/azure.md)
+    - [AliCloud](/docs/alicloud.md)
+    - [IBM Cloud](/docs/ibmcloud.md)
+  - Cloud
+    - [DigitalOcean](/docs/digitalocean.md)
+    - [Equinix Metal](/docs/equinixmetal.md)
+    - [Fastly](/docs/fastly.md)
+    - [Heroku](/docs/heroku.md)
+    - [LaunchDarkly](/docs/launchdarkly.md)
+    - [Linode](/docs/linode.md)
+    - [NS1](/docs/ns1.md)
+    - [OpenStack](/docs/openstack.md)
+    - [TencentCloud](/docs/tencentcloud.md)
+    - [Vultr](/docs/vultr.md)
+    - [Yandex Cloud](/docs/yandex.md)
+    - [Ionos Cloud](/docs/ionoscloud.md)
+  - Infrastructure Software
+    - [Kubernetes](/docs/kubernetes.md)
+    - [OctopusDeploy](/docs/octopus.md)
+    - [RabbitMQ](/docs/rabbitmq.md)
+  - Network
+    - [Cloudflare](/docs/cloudflare.md)
+    - [Myrasec](/docs/myrasec.md)
+    - [PAN-OS](/docs/panos.md)
+  - VCS
+    - [Azure DevOps](/docs/azuredevops.md)
+    - [GitHub](/docs/github.md)
+    - [Gitlab](/docs/gitlab.md)
+  - Monitoring & System Management
+    - [Datadog](/docs/datadog.md)
+    - [New Relic](/docs/relic.md)
+    - [Mackerel](/docs/mackerel.md)
+    - [PagerDuty](/docs/pagerduty.md)
+    - [Opsgenie](/docs/opsgenie.md)
+    - [Honeycomb.io](/docs/honeycombio.md)
+    - [Squadcast](/docs/squadcast.md)
+    - [Opal](/docs/opal.md)
+  - Community
+    - [Keycloak](/docs/keycloak.md)
+    - [Logz.io](/docs/logz.md)
+    - [Commercetools](/docs/commercetools.md)
+    - [Mikrotik](/docs/mikrotik.md)
+    - [Xen Orchestra](/docs/xen.md)
+    - [GmailFilter](/docs/gmailfilter.md)
+    - [Grafana](/docs/grafana.md)
+    - [Vault](/docs/vault.md)
+  - Identity
+    - [Okta](/docs/okta.md)
+    - [Auth0](/docs/auth0.md)
+    - [AzureAD](/docs/azuread.md)
 - [Contributing](#contributing)
 - [Developing](#developing)
 - [Infrastructure](#infrastructure)
 - [Stargazers over time](#stargazers-over-time)
 
 ## Demo GCP
+
 [![asciicast](https://asciinema.org/a/243961.svg)](https://asciinema.org/a/243961)
 
 ## Capabilities
@@ -95,6 +94,7 @@
 
 Terraformer uses Terraform providers and is designed to easily support newly added resources.
 To upgrade resources with new fields, all you need to do is upgrade the relevant Terraform providers.
+
 ```
 Import current state to Terraform configuration from a provider
 
@@ -125,6 +125,7 @@
 
 Use " import [provider] [command] --help" for more information about a command.
 ```
+
 #### Permissions
 
 The tool requires read-only permissions to list service resources.
@@ -140,15 +141,19 @@
 Filters are a way to choose which resources `terraformer` imports. It's possible to filter resources by its identifiers or attributes. Multiple filtering values are separated by `:`. If an identifier contains this symbol, value should be wrapped in `'` e.g. `--filter=resource=id1:'project:dataset_id'`. Identifier based filters will be executed before Terraformer will try to refresh remote state.
 
 Use `Type` when you need to filter only one of several types of resources. Multiple filters can be combined when importing different resource types. An example would be importing all AWS security groups from a specific AWS VPC:
+
 ```
 terraformer import aws -r sg,vpc --filter Type=sg;Name=vpc_id;Value=VPC_ID --filter Type=vpc;Name=id;Value=VPC_ID
 ```
+
 Notice how the `Name` is different for `sg` than it is for `vpc`.
 
 ##### Migration state version
+
 For terraform >= 0.13, you can use `replace-provider` to migrate state from previous versions.
 
 Example usage:
+
 ```
 terraform state replace-provider -auto-approve "registry.terraform.io/-/aws" "hashicorp/aws"
 ```
@@ -164,6 +169,7 @@
 ```
 terraformer import aws --resources=vpc,subnet --filter=vpc=myvpcid --regions=eu-west-1
 ```
+
 Will only import the vpc with id `myvpcid`. This form of filters can help when it's necessary to select resources by its identifiers.
 
 ##### Field name only
@@ -175,6 +181,7 @@
 ```
 terraformer import aws --resources=s3 --filter="Name=tags.Abc" --regions=eu-west-1
 ```
+
 Will only import the s3 resources that have tag `Abc`. This form of filters can help when the field values are not important from filtering perspective.
 
 ##### Field with dots
@@ -186,6 +193,7 @@
 ```
 terraformer import aws --resources=s3 --filter="Name=tags.Abc.def" --regions=eu-west-1
 ```
+
 Will only import the s3 resources that have tag `Abc.def`.
 
 #### Planning
@@ -214,6 +222,7 @@
 The default path for resource files is `{output}/{provider}/{service}/{resource}.tf` and can vary for each provider.
 
 It's possible to adjust the generated structure by:
+
 1. Using `--compact` parameter to group resource files within a single service into one `resources.tf` file
 2. Adjusting the `--path-pattern` parameter and passing e.g. `--path-pattern {output}/{provider}/` to generate resources for all services in one directory
 
@@ -226,6 +235,7 @@
 #### Terraformer
 
 **From a package manager**
+
 - [Homebrew](https://brew.sh/) users can use `brew install terraformer`.
 - [MacPorts](https://www.macports.org/) users can use `sudo port install terraformer`.
 - [Chocolatey](https://chocolatey.org/) users can use `choco install terraformer`.
@@ -233,36 +243,43 @@
 **From releases**
 This installs all providers, set `PROVIDER` to one of `google`, `aws` or `kubernetes` if you only need one.
 
-* Linux
+- Linux
+
 ```
 export PROVIDER=all
 curl -LO "https://github.com/GoogleCloudPlatform/terraformer/releases/download/$(curl -s https://api.github.com/repos/GoogleCloudPlatform/terraformer/releases/latest | grep tag_name | cut -d '"' -f 4)/terraformer-${PROVIDER}-linux-amd64"
 chmod +x terraformer-${PROVIDER}-linux-amd64
 sudo mv terraformer-${PROVIDER}-linux-amd64 /usr/local/bin/terraformer
 ```
-* MacOS
+
+- MacOS
+
 ```
 export PROVIDER=all
 curl -LO "https://github.com/GoogleCloudPlatform/terraformer/releases/download/$(curl -s https://api.github.com/repos/GoogleCloudPlatform/terraformer/releases/latest | grep tag_name | cut -d '"' -f 4)/terraformer-${PROVIDER}-darwin-amd64"
 chmod +x terraformer-${PROVIDER}-darwin-amd64
 sudo mv terraformer-${PROVIDER}-darwin-amd64 /usr/local/bin/terraformer
 ```
-* Windows
+
+- Windows
+
 1. Install Terraform - https://www.terraform.io/downloads
 2. Download exe file for required provider from here - https://github.com/GoogleCloudPlatform/terraformer/releases
 3. Add the exe file path to path variable
 
 **From source**
+
 1.  Run `git clone <terraformer repo> && cd terraformer/`
 2.  Run `go mod download`
 3.  Run `go build -v` for all providers OR build with one provider
-`go run build/main.go {google,aws,azure,kubernetes,etc}`
+    `go run build/main.go {google,aws,azure,kubernetes,etc}`
 
 #### Terraform Providers
 
-Create a working folder and initialize the Terraform provider plugin.  This folder will be where you run Terraformer commands.
-
-Run ```terraform init``` against a ```versions.tf``` file to install the plugins required for your platform. For example, if you need plugins for the google provider, ```versions.tf``` should contain:
+Create a working folder and initialize the Terraform provider plugin. This folder will be where you run Terraformer commands.
+
+Run `terraform init` against a `versions.tf` file to install the plugins required for your platform. For example, if you need plugins for the google provider, `versions.tf` should contain:
+
 ```
 terraform {
   required_providers {
@@ -277,67 +294,68 @@
 Or, copy your Terraform provider's plugin(s) from the list below to folder `~/.terraform.d/plugins/`, as appropriate.
 
 Links to download Terraform provider plugins:
-* Major Cloud
-    * Google Cloud provider >2.11.0 - [here](https://releases.hashicorp.com/terraform-provider-google/)
-    * AWS provider >2.25.0 - [here](https://releases.hashicorp.com/terraform-provider-aws/)
-    * Azure provider >1.35.0 - [here](https://releases.hashicorp.com/terraform-provider-azurerm/)
-    * Alicloud provider >1.57.1 - [here](https://releases.hashicorp.com/terraform-provider-alicloud/)
-* Cloud
-    * DigitalOcean provider >1.9.1 - [here](https://releases.hashicorp.com/terraform-provider-digitalocean/)
-    * Heroku provider >2.2.1 - [here](https://releases.hashicorp.com/terraform-provider-heroku/)
-    * LaunchDarkly provider >=2.1.1 - [here](https://releases.hashicorp.com/terraform-provider-launchdarkly/)
-    * Linode provider >1.8.0 - [here](https://releases.hashicorp.com/terraform-provider-linode/)
-    * OpenStack provider >1.21.1 - [here](https://releases.hashicorp.com/terraform-provider-openstack/)
-    * TencentCloud provider >1.50.0 - [here](https://releases.hashicorp.com/terraform-provider-tencentcloud/)
-    * Vultr provider >1.0.5 - [here](https://releases.hashicorp.com/terraform-provider-vultr/)
-    * Yandex provider >0.42.0 - [here](https://releases.hashicorp.com/terraform-provider-yandex/)
-    * Ionoscloud provider >6.3.3 - [here](https://github.com/ionos-cloud/terraform-provider-ionoscloud/releases)
-* Infrastructure Software
-    * Kubernetes provider >=1.9.0 - [here](https://releases.hashicorp.com/terraform-provider-kubernetes/)
-    * RabbitMQ provider >=1.1.0 - [here](https://releases.hashicorp.com/terraform-provider-rabbitmq/)
-* Network
-    * Myrasec provider >1.44 - [here](https://github.com/Myra-Security-GmbH/terraform-provider-myrasec)
-    * Cloudflare provider >1.16 - [here](https://releases.hashicorp.com/terraform-provider-cloudflare/)
-    * Fastly provider >0.16.1 - [here](https://releases.hashicorp.com/terraform-provider-fastly/)
-    * NS1 provider >1.8.3 - [here](https://releases.hashicorp.com/terraform-provider-ns1/)
-    * PAN-OS provider >= 1.8.3 - [here](https://github.com/PaloAltoNetworks/terraform-provider-panos)
-* VCS
-    * GitHub provider >=2.2.1 - [here](https://releases.hashicorp.com/terraform-provider-github/)
-* Monitoring & System Management
-    * Datadog provider >2.1.0 - [here](https://releases.hashicorp.com/terraform-provider-datadog/)
-    * New Relic provider >2.0.0 - [here](https://releases.hashicorp.com/terraform-provider-newrelic/)
-    * Mackerel provider > 0.0.6 - [here](https://github.com/mackerelio-labs/terraform-provider-mackerel)
-    * Pagerduty >=1.9 - [here](https://releases.hashicorp.com/terraform-provider-pagerduty/)
-    * Opsgenie >= 0.6.0 [here](https://releases.hashicorp.com/terraform-provider-opsgenie/)
-    * Honeycomb.io >= 0.10.0 - [here](https://github.com/honeycombio/terraform-provider-honeycombio/releases)
-<<<<<<< HEAD
-    * Squadcast provider >= 1.0.4 - [here](https://github.com/SquadcastHub/terraform-provider-squadcast)
-=======
-    * Opal >= 0.0.2 - [here](https://github.com/opalsecurity/terraform-provider-opal/releases)
->>>>>>> f3e9ae76
-* Community
-    * Keycloak provider >=1.19.0 - [here](https://github.com/mrparkers/terraform-provider-keycloak/)
-    * Logz.io provider >=1.1.1 - [here](https://github.com/jonboydell/logzio_terraform_provider/)
-    * Commercetools provider >= 0.21.0 - [here](https://github.com/labd/terraform-provider-commercetools)
-    * Mikrotik provider >= 0.2.2 - [here](https://github.com/ddelnano/terraform-provider-mikrotik)
-    * Xen Orchestra provider >= 0.18.0 - [here](https://github.com/ddelnano/terraform-provider-xenorchestra)
-    * GmailFilter provider >= 1.0.1 - [here](https://github.com/yamamoto-febc/terraform-provider-gmailfilter)
-    * Vault provider - [here](https://github.com/hashicorp/terraform-provider-vault)
-    * Auth0 provider - [here](https://github.com/alexkappa/terraform-provider-auth0)
-    * AzureAD provider - [here](https://github.com/hashicorp/terraform-provider-azuread)
+
+- Major Cloud
+  - Google Cloud provider >2.11.0 - [here](https://releases.hashicorp.com/terraform-provider-google/)
+  - AWS provider >2.25.0 - [here](https://releases.hashicorp.com/terraform-provider-aws/)
+  - Azure provider >1.35.0 - [here](https://releases.hashicorp.com/terraform-provider-azurerm/)
+  - Alicloud provider >1.57.1 - [here](https://releases.hashicorp.com/terraform-provider-alicloud/)
+- Cloud
+  - DigitalOcean provider >1.9.1 - [here](https://releases.hashicorp.com/terraform-provider-digitalocean/)
+  - Heroku provider >2.2.1 - [here](https://releases.hashicorp.com/terraform-provider-heroku/)
+  - LaunchDarkly provider >=2.1.1 - [here](https://releases.hashicorp.com/terraform-provider-launchdarkly/)
+  - Linode provider >1.8.0 - [here](https://releases.hashicorp.com/terraform-provider-linode/)
+  - OpenStack provider >1.21.1 - [here](https://releases.hashicorp.com/terraform-provider-openstack/)
+  - TencentCloud provider >1.50.0 - [here](https://releases.hashicorp.com/terraform-provider-tencentcloud/)
+  - Vultr provider >1.0.5 - [here](https://releases.hashicorp.com/terraform-provider-vultr/)
+  - Yandex provider >0.42.0 - [here](https://releases.hashicorp.com/terraform-provider-yandex/)
+  - Ionoscloud provider >6.3.3 - [here](https://github.com/ionos-cloud/terraform-provider-ionoscloud/releases)
+- Infrastructure Software
+  - Kubernetes provider >=1.9.0 - [here](https://releases.hashicorp.com/terraform-provider-kubernetes/)
+  - RabbitMQ provider >=1.1.0 - [here](https://releases.hashicorp.com/terraform-provider-rabbitmq/)
+- Network
+  - Myrasec provider >1.44 - [here](https://github.com/Myra-Security-GmbH/terraform-provider-myrasec)
+  - Cloudflare provider >1.16 - [here](https://releases.hashicorp.com/terraform-provider-cloudflare/)
+  - Fastly provider >0.16.1 - [here](https://releases.hashicorp.com/terraform-provider-fastly/)
+  - NS1 provider >1.8.3 - [here](https://releases.hashicorp.com/terraform-provider-ns1/)
+  - PAN-OS provider >= 1.8.3 - [here](https://github.com/PaloAltoNetworks/terraform-provider-panos)
+- VCS
+  - GitHub provider >=2.2.1 - [here](https://releases.hashicorp.com/terraform-provider-github/)
+- Monitoring & System Management
+  _ Datadog provider >2.1.0 - [here](https://releases.hashicorp.com/terraform-provider-datadog/)
+  _ New Relic provider >2.0.0 - [here](https://releases.hashicorp.com/terraform-provider-newrelic/)
+  _ Mackerel provider > 0.0.6 - [here](https://github.com/mackerelio-labs/terraform-provider-mackerel)
+  _ Pagerduty >=1.9 - [here](https://releases.hashicorp.com/terraform-provider-pagerduty/)
+  _ Opsgenie >= 0.6.0 [here](https://releases.hashicorp.com/terraform-provider-opsgenie/)
+  _ Honeycomb.io >= 0.10.0 - [here](https://github.com/honeycombio/terraform-provider-honeycombio/releases)
+  <<<<<<< HEAD
+  _ Squadcast provider >= 1.0.4 - [here](https://github.com/SquadcastHub/terraform-provider-squadcast)
+  =======
+  _ Opal >= 0.0.2 - [here](https://github.com/opalsecurity/terraform-provider-opal/releases)
+  > > > > > > > f3e9ae76a6187a4b6954e182e1f2a9297ab096fb
+- Community
+  - Keycloak provider >=1.19.0 - [here](https://github.com/mrparkers/terraform-provider-keycloak/)
+  - Logz.io provider >=1.1.1 - [here](https://github.com/jonboydell/logzio_terraform_provider/)
+  - Commercetools provider >= 0.21.0 - [here](https://github.com/labd/terraform-provider-commercetools)
+  - Mikrotik provider >= 0.2.2 - [here](https://github.com/ddelnano/terraform-provider-mikrotik)
+  - Xen Orchestra provider >= 0.18.0 - [here](https://github.com/ddelnano/terraform-provider-xenorchestra)
+  - GmailFilter provider >= 1.0.1 - [here](https://github.com/yamamoto-febc/terraform-provider-gmailfilter)
+  - Vault provider - [here](https://github.com/hashicorp/terraform-provider-vault)
+  - Auth0 provider - [here](https://github.com/alexkappa/terraform-provider-auth0)
+  - AzureAD provider - [here](https://github.com/hashicorp/terraform-provider-azuread)
 
 Information on provider plugins:
 https://www.terraform.io/docs/configuration/providers.html
 
-
 ## High-Level steps to add new provider
- * Initialize provider details in cmd/root.go and create a provider initialization file in the terraformer/cmd folder
- * Create a folder under terraformer/providers/ for your provider
- * Create two files under this folder
-   * <provide_name>_provider.go
-   * <provide_name>_service.go
-* Initialize all provider's supported services in <provide_name>_provider.go file
-* Create script for each supported service in same folder
+
+- Initialize provider details in cmd/root.go and create a provider initialization file in the terraformer/cmd folder
+- Create a folder under terraformer/providers/ for your provider
+- Create two files under this folder
+  - <provide_name>\_provider.go
+  - <provide_name>\_service.go
+- Initialize all provider's supported services in <provide_name>\_provider.go file
+- Create script for each supported service in same folder
 
 ## Contributing
 
@@ -383,10 +401,10 @@
 
 ##### Terraformer Benefits
 
-* Simpler to add new providers and resources - already supports AWS, GCP, GitHub, Kubernetes, and Openstack. Terraforming supports only AWS.
-* Better support for HCL + tfstate, including updates for Terraform 0.12.
-* If a provider adds new attributes to a resource, there is no need change Terraformer code - just update the Terraform provider on your laptop.
-* Automatically supports connections between resources in HCL files.
+- Simpler to add new providers and resources - already supports AWS, GCP, GitHub, Kubernetes, and Openstack. Terraforming supports only AWS.
+- Better support for HCL + tfstate, including updates for Terraform 0.12.
+- If a provider adds new attributes to a resource, there is no need change Terraformer code - just update the Terraform provider on your laptop.
+- Automatically supports connections between resources in HCL files.
 
 ##### Comparison
 
@@ -397,8 +415,8 @@
 Look for S3 support in terraforming here and official S3 support
 Terraforming lacks full coverage for resources - as an example you can see that 70% of S3 options are not supported:
 
-* terraforming - https://github.com/dtan4/terraforming/blob/master/lib/terraforming/template/tf/s3.erb
-* official S3 support - https://www.terraform.io/docs/providers/aws/r/s3_bucket
+- terraforming - https://github.com/dtan4/terraforming/blob/master/lib/terraforming/template/tf/s3.erb
+- official S3 support - https://www.terraform.io/docs/providers/aws/r/s3_bucket
 
 ## Stargazers over time
 
