// Copyright 2019 The Terraformer Authors.
//
// Licensed under the Apache License, Version 2.0 (the "License");
// you may not use this file except in compliance with the License.
// You may obtain a copy of the License at
//
//      http://www.apache.org/licenses/LICENSE-2.0
//
// Unless required by applicable law or agreed to in writing, software
// distributed under the License is distributed on an "AS IS" BASIS,
// WITHOUT WARRANTIES OR CONDITIONS OF ANY KIND, either express or implied.
// See the License for the specific language governing permissions and
// limitations under the License.

package azure

import (
	"errors"
	"fmt"
	"os"
	"strings"

	"github.com/Azure/go-autorest/autorest"
	"github.com/GoogleCloudPlatform/terraformer/terraformutils"
	"github.com/GoogleCloudPlatform/terraformer/terraformutils/providerwrapper"
	"github.com/hashicorp/go-azure-helpers/authentication"
	"github.com/hashicorp/go-azure-helpers/sender"
)

type AzureProvider struct { //nolint
	terraformutils.Provider
	config     authentication.Config
	authorizer autorest.Authorizer
}

func (p *AzureProvider) setEnvConfig() error {
	subscriptionID := os.Getenv("ARM_SUBSCRIPTION_ID")
	if subscriptionID == "" {
		return errors.New("set ARM_SUBSCRIPTION_ID env var")
	}
	builder := &authentication.Builder{
		ClientID:                 os.Getenv("ARM_CLIENT_ID"),
		SubscriptionID:           subscriptionID,
		TenantID:                 os.Getenv("ARM_TENANT_ID"),
		Environment:              os.Getenv("ARM_ENVIRONMENT"),
		ClientSecret:             os.Getenv("ARM_CLIENT_SECRET"),
		SupportsAzureCliToken:    true,
		SupportsClientSecretAuth: true,
		SupportsClientCertAuth:   true,
		ClientCertPath:           os.Getenv("ARM_CLIENT_CERTIFICATE_PATH"),
		ClientCertPassword:       os.Getenv("ARM_CLIENT_CERTIFICATE_PASSWORD"),

		/*
		   // Managed Service Identity Auth
		   SupportsManagedServiceIdentity bool
		   MsiEndpoint                    string
		*/
	}

	if builder.Environment == "" {
		builder.Environment = "public"
	}
	config, err := builder.Build()
	if err != nil {
		return nil
	}
	p.config = *config

	return nil
}

func (p *AzureProvider) getAuthorizer() (autorest.Authorizer, error) {
	env, err := authentication.DetermineEnvironment(p.config.Environment)
	if err != nil {
		return nil, err
	}

	oauthConfig, err := p.config.BuildOAuthConfig(env.ActiveDirectoryEndpoint)
	if err != nil {
		return nil, err
	}

	if oauthConfig == nil {
		return nil, fmt.Errorf("Unable to configure OAuthConfig for tenant %s", p.config.TenantID)
	}

	sender := sender.BuildSender("AzureRM")

	auth, err := p.config.GetAuthorizationToken(sender, oauthConfig, env.ResourceManagerEndpoint)
	if err != nil {
		return nil, err
	}

	return auth, nil
}

func (p *AzureProvider) Init(args []string) error {
	err := p.setEnvConfig()
	if err != nil {
		return err
	}

	authorizer, err := p.getAuthorizer()
	if err != nil {
		return err
	}
	p.authorizer = authorizer

	return nil
}

func (p *AzureProvider) GetName() string {
	return "azurerm"
}

func (p *AzureProvider) GetProviderData(arg ...string) map[string]interface{} {
	version := providerwrapper.GetProviderVersion(p.GetName())
	if strings.Contains(version, "v2.") {
		return map[string]interface{}{
			"provider": map[string]interface{}{
				"azurerm": map[string]interface{}{
					"version": version,
					// NOTE:
					// Workaround for azurerm v2 provider changes
					// Tested with azurerm_resource_group under v2.17.0
					// https://github.com/terraform-providers/terraform-provider-azurerm/issues/5866#issuecomment-594239342
					// https://github.com/hashicorp/terraform/issues/24200#issuecomment-594745861
					"features": map[string]interface{}{},
				},
			},
		}
	}
	return map[string]interface{}{
		"provider": map[string]interface{}{
			"azurerm": map[string]interface{}{
				"version": version,
			},
		},
	}
}

func (AzureProvider) GetResourceConnections() map[string]map[string][]string {
	return map[string]map[string][]string{
		"analysis": {
			"resource_group": []string{"resource_group_name", "name"},
		},
		"app_service": {
			"resource_group": []string{"resource_group_name", "name"},
		},
		"cosmosdb": {
			"resource_group": []string{"resource_group_name", "name"},
		},
		"container": {
			"resource_group": []string{"resource_group_name", "name"},
		},
		"database": {
			"resource_group": []string{"resource_group_name", "name"},
		},
		"disk": {
			"resource_group": []string{"resource_group_name", "name"},
		},
		"dns": {
			"resource_group": []string{"resource_group_name", "name"},
		},
		"keyvault": {
			"resource_group": []string{"resource_group_name", "name"},
		},
		"load_balancer": {
			"resource_group": []string{"resource_group_name", "name"},
		},
		"network_interface": {
			"resource_group": []string{"resource_group_name", "name"},
		},
		"network_security_group": {
			"resource_group": []string{"resource_group_name", "name"},
		},
		"private_dns": {
			"resource_group": []string{"resource_group_name", "name"},
		},
		"public_ip": {
			"resource_group": []string{"resource_group_name", "name"},
		},
		"scaleset": {
			"resource_group": []string{"resource_group_name", "name"},
		},
		"storage_account": {
			"resource_group": []string{"resource_group_name", "name"},
		},
		"storage_blob": {
			"storage_account":   []string{"storage_account_name", "name"},
			"storage_container": []string{"storage_container_name", "name"},
		},
		"storage_container": {
			"storage_account": []string{"storage_account_name", "name"},
		},
		"virtual_machine": {
			"resource_group": []string{"resource_group_name", "name"},
		},
		"virtual_network": {
			"resource_group": []string{"resource_group_name", "name"},
		},
	}
}

func (p *AzureProvider) GetSupportedService() map[string]terraformutils.ServiceGenerator {
	return map[string]terraformutils.ServiceGenerator{
		"analysis":                             &AnalysisGenerator{},
		"app_service":                          &AppServiceGenerator{},
		"cosmosdb":                             &CosmosDBGenerator{},
		"container":                            &ContainerGenerator{},
		"database":                             &DatabasesGenerator{},
		"disk":                                 &DiskGenerator{},
		"dns":                                  &DNSGenerator{},
		"keyvault":                             &KeyVaultGenerator{},
		"load_balancer":                        &LoadBalancerGenerator{},
		"network_interface":                    &NetworkInterfaceGenerator{},
		"network_security_group":               &NetworkSecurityGroupGenerator{},
		"private_dns":                          &PrivateDNSGenerator{},
		"public_ip":                            &PublicIPGenerator{},
		"resource_group":                       &ResourceGroupGenerator{},
		"scaleset":                             &ScaleSetGenerator{},
		"security_center_contact":              &SecurityCenterContactGenerator{},
		"security_center_subscription_pricing": &SecurityCenterSubscriptionPricingGenerator{},
		"storage_account":                      &StorageAccountGenerator{},
		"storage_blob":                         &StorageBlobGenerator{},
<<<<<<< HEAD
		"subnet":                               &SubnetGenerator{},
=======
		"storage_container":                    &StorageContainerGenerator{},
>>>>>>> 1123ced5
		"virtual_machine":                      &VirtualMachineGenerator{},
		"virtual_network":                      &VirtualNetworkGenerator{},
	}
}

func (p *AzureProvider) InitService(serviceName string, verbose bool) error {
	var isSupported bool
	if _, isSupported = p.GetSupportedService()[serviceName]; !isSupported {
		return errors.New("azurerm: " + serviceName + " not supported service")
	}
	p.Service = p.GetSupportedService()[serviceName]
	p.Service.SetName(serviceName)
	p.Service.SetVerbose(verbose)
	p.Service.SetProviderName(p.GetName())
	p.Service.SetArgs(map[string]interface{}{
		"config":     p.config,
		"authorizer": p.authorizer,
	})
	return nil
}<|MERGE_RESOLUTION|>--- conflicted
+++ resolved
@@ -223,11 +223,8 @@
 		"security_center_subscription_pricing": &SecurityCenterSubscriptionPricingGenerator{},
 		"storage_account":                      &StorageAccountGenerator{},
 		"storage_blob":                         &StorageBlobGenerator{},
-<<<<<<< HEAD
-		"subnet":                               &SubnetGenerator{},
-=======
 		"storage_container":                    &StorageContainerGenerator{},
->>>>>>> 1123ced5
+    "subnet":                               &SubnetGenerator{},
 		"virtual_machine":                      &VirtualMachineGenerator{},
 		"virtual_network":                      &VirtualNetworkGenerator{},
 	}
