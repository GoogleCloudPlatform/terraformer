// Copyright 2018 The Terraformer Authors.
//
// Licensed under the Apache License, Version 2.0 (the "License");
// you may not use this file except in compliance with the License.
// You may obtain a copy of the License at
//
//      http://www.apache.org/licenses/LICENSE-2.0
//
// Unless required by applicable law or agreed to in writing, software
// distributed under the License is distributed on an "AS IS" BASIS,
// WITHOUT WARRANTIES OR CONDITIONS OF ANY KIND, either express or implied.
// See the License for the specific language governing permissions and
// limitations under the License.

package aws

import (
	"fmt"
	"log"
	"strings"

	"github.com/GoogleCloudPlatform/terraformer/terraform_utils"

	"github.com/aws/aws-sdk-go/service/iam"

	"github.com/aws/aws-sdk-go/aws"
)

var IamAllowEmptyValues = []string{"tags."}

var IamAdditionalFields = map[string]string{}

type IamGenerator struct {
	AWSService
}

func (g *IamGenerator) InitResources() error {
<<<<<<< HEAD
	sess, _ := session.NewSession(&aws.Config{Region: aws.String(g.GetArgs()["region"].(string))})
=======
	sess := g.generateSession()
>>>>>>> c9b01b1e
	svc := iam.New(sess)
	g.Resources = []terraform_utils.Resource{}
	err := g.getUsers(svc)
	if err != nil {
		log.Println(err)
	}

	err = g.getGroups(svc)
	if err != nil {
		log.Println(err)
	}

	err = g.getPolicies(svc)
	if err != nil {
		log.Println(err)
	}

	err = g.getRoles(svc)
	if err != nil {
		log.Println(err)
	}

	g.PopulateIgnoreKeys()
	return nil
}

func (g *IamGenerator) getRoles(svc *iam.IAM) error {
	err := svc.ListRolesPages(&iam.ListRolesInput{}, func(roles *iam.ListRolesOutput, lastPages bool) bool {
		for _, role := range roles.Roles {
			roleID := aws.StringValue(role.RoleId)
			roleName := aws.StringValue(role.RoleName)
			g.Resources = append(g.Resources, terraform_utils.NewResource(
				roleID,
				roleName,
				"aws_iam_role",
				"aws",
				map[string]string{},
				IamAllowEmptyValues,
				IamAdditionalFields))
			listRolePolicies, err := svc.ListRolePolicies(&iam.ListRolePoliciesInput{RoleName: role.RoleName})
			if err != nil {
				log.Println(err)
				continue
			}
			for _, policyName := range listRolePolicies.PolicyNames {
				g.Resources = append(g.Resources, terraform_utils.NewResource(
					roleName+":"+aws.StringValue(policyName),
					roleName+"_"+aws.StringValue(policyName),
					"aws_iam_role_policy",
					"aws",
					map[string]string{},
					IamAllowEmptyValues,
					IamAdditionalFields))
			}
		}
		return !lastPages
	})
	return err
}

func (g *IamGenerator) getUsers(svc *iam.IAM) error {
	err := svc.ListUsersPages(&iam.ListUsersInput{}, func(users *iam.ListUsersOutput, lastPage bool) bool {
		for _, user := range users.Users {
			resourceName := aws.StringValue(user.UserName)
			g.Resources = append(g.Resources, terraform_utils.NewResource(
				resourceName,
				aws.StringValue(user.UserId),
				"aws_iam_user",
				"aws",
				map[string]string{
					"force_destroy": "false",
				},
				IamAllowEmptyValues,
				IamAdditionalFields))
			g.getUserPolices(svc, user.UserName)
			//g.getUserGroup(svc, user.UserName) //not work maybe terraform-aws bug
		}

		return !lastPage
	})
	return err
}

func (g *IamGenerator) getUserGroup(svc *iam.IAM, userName *string) error {
	err := svc.ListGroupsForUserPages(&iam.ListGroupsForUserInput{UserName: userName}, func(userGroup *iam.ListGroupsForUserOutput, lastPage bool) bool {
		for _, group := range userGroup.Groups {
			resourceName := aws.StringValue(group.GroupName)
			groupIDAttachment := aws.StringValue(group.GroupName)
			g.Resources = append(g.Resources, terraform_utils.NewResource(
				groupIDAttachment,
				resourceName,
				"aws_iam_user_group_membership",
				"aws",
				map[string]string{"user": aws.StringValue(userName)},
				IamAllowEmptyValues,
				IamAdditionalFields,
			))
		}
		return !lastPage
	})
	return err
}

func (g *IamGenerator) getUserPolices(svc *iam.IAM, userName *string) error {
	err := svc.ListUserPoliciesPages(&iam.ListUserPoliciesInput{UserName: userName}, func(userPolices *iam.ListUserPoliciesOutput, lastPage bool) bool {
		for _, policy := range userPolices.PolicyNames {
			resourceName := aws.StringValue(userName) + "_" + aws.StringValue(policy)
			resourceName = strings.Replace(resourceName, "@", "", -1)
			policyID := aws.StringValue(userName) + ":" + aws.StringValue(policy)
			g.Resources = append(g.Resources, terraform_utils.NewResource(
				policyID,
				resourceName,
				"aws_iam_user_policy",
				"aws",
				map[string]string{},
				IamAllowEmptyValues,
				IamAdditionalFields))
		}
		return !lastPage
	})
	return err
}

func (g *IamGenerator) getPolicies(svc *iam.IAM) error {
	err := svc.ListPoliciesPages(&iam.ListPoliciesInput{}, func(policies *iam.ListPoliciesOutput, lastPage bool) bool {
		for _, policy := range policies.Policies {
			resourceName := aws.StringValue(policy.PolicyName)
			policyARN := aws.StringValue(policy.Arn)

			g.Resources = append(g.Resources, terraform_utils.NewResource(
				policyARN,
				resourceName,
				"aws_iam_policy_attachment",
				"aws",
				map[string]string{
					"policy_arn": policyARN,
					"name":       resourceName,
				},
				IamAllowEmptyValues,
				IamAdditionalFields))
			// not use AWS main policy
			if strings.HasPrefix(policyARN, "arn:aws:iam::aws:policy") {
				continue
			}
			g.Resources = append(g.Resources, terraform_utils.NewResource(
				policyARN,
				resourceName,
				"aws_iam_policy",
				"aws",
				map[string]string{},
				IamAllowEmptyValues,
				IamAdditionalFields))

		}
		return !lastPage
	})
	return err
}

func (g *IamGenerator) getGroups(svc *iam.IAM) error {
	err := svc.ListGroupsPages(&iam.ListGroupsInput{}, func(groups *iam.ListGroupsOutput, lastPage bool) bool {
		for _, group := range groups.Groups {
			resourceName := aws.StringValue(group.GroupName)
			g.Resources = append(g.Resources, terraform_utils.NewResource(
				resourceName,
				resourceName,
				"aws_iam_group",
				"aws",
				map[string]string{},
				IamAllowEmptyValues,
				IamAdditionalFields))
			g.Resources = append(g.Resources, terraform_utils.NewResource(
				resourceName,
				resourceName,
				"aws_iam_group_membership",
				"aws",
				map[string]string{
					"group": resourceName,
					"name":  resourceName,
				},
				IamAllowEmptyValues,
				IamAdditionalFields))
			_ = svc.ListGroupPoliciesPages(&iam.ListGroupPoliciesInput{GroupName: group.GroupName}, func(policyGroup *iam.ListGroupPoliciesOutput, lastPage bool) bool {
				for _, policy := range policyGroup.PolicyNames {
					id := resourceName + ":" + aws.StringValue(policy)
					groupPolicyName := resourceName + "_" + aws.StringValue(policy)
					g.Resources = append(g.Resources, terraform_utils.NewResource(
						id,
						groupPolicyName,
						"aws_iam_group_policy",
						"aws",
						map[string]string{},
						IamAllowEmptyValues,
						IamAdditionalFields))
				}
				return !lastPage
			})

		}
		return !lastPage
	})
	return err
}

// PostGenerateHook for add policy json as heredoc
func (g *IamGenerator) PostConvertHook() error {
	for i, resource := range g.Resources {
		if resource.InstanceInfo.Type == "aws_iam_policy" ||
			resource.InstanceInfo.Type == "aws_iam_user_policy" ||
			resource.InstanceInfo.Type == "aws_iam_group_policy" ||
			resource.InstanceInfo.Type == "aws_iam_role_policy" {
			policy := resource.Item["policy"].(string)
			resource.Item["policy"] = fmt.Sprintf(`<<POLICY
%s
POLICY`, policy)
		} else if resource.InstanceInfo.Type == "aws_iam_role" {
			policy := resource.Item["assume_role_policy"].(string)
			g.Resources[i].Item["assume_role_policy"] = fmt.Sprintf(`<<POLICY
%s
POLICY`, policy)
		}
	}
	return nil
}<|MERGE_RESOLUTION|>--- conflicted
+++ resolved
@@ -35,11 +35,7 @@
 }
 
 func (g *IamGenerator) InitResources() error {
-<<<<<<< HEAD
-	sess, _ := session.NewSession(&aws.Config{Region: aws.String(g.GetArgs()["region"].(string))})
-=======
 	sess := g.generateSession()
->>>>>>> c9b01b1e
 	svc := iam.New(sess)
 	g.Resources = []terraform_utils.Resource{}
 	err := g.getUsers(svc)
