--- conflicted
+++ resolved
@@ -225,11 +225,8 @@
 		"cloudfront":        &CloudFrontGenerator{},
 		"cloudtrail":        &CloudTrailGenerator{},
 		"codecommit":        &CodeCommitGenerator{},
-<<<<<<< HEAD
+		"codepipeline":      &CodePipelineGenerator{},
 		"customer_gateway":  &CustomerGatewayGenerator{},
-=======
-		"codepipeline":      &CodePipelineGenerator{},
->>>>>>> b840e195
 		"dynamodb":          &DynamoDbGenerator{},
 		"ebs":               &EbsGenerator{},
 		"ec2_instance":      &Ec2Generator{},
