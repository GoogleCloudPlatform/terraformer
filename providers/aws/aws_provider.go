--- conflicted
+++ resolved
@@ -122,10 +122,7 @@
 		"elasticache":    &ElastiCacheGenerator{},
 		"alb":            &AlbGenerator{},
 		"acm":            &ACMGenerator{},
-<<<<<<< HEAD
 		"cloudfront":     &CloudFrontGenerator{},
-=======
 		"ec2_instance":   &Ec2Generator{},
->>>>>>> 1f348817
 	}
 }