// Copyright 2018 The Terraformer Authors.
//
// Licensed under the Apache License, Version 2.0 (the "License");
// you may not use this file except in compliance with the License.
// You may obtain a copy of the License at
//
//      http://www.apache.org/licenses/LICENSE-2.0
//
// Unless required by applicable law or agreed to in writing, software
// distributed under the License is distributed on an "AS IS" BASIS,
// WITHOUT WARRANTIES OR CONDITIONS OF ANY KIND, either express or implied.
// See the License for the specific language governing permissions and
// limitations under the License.

package aws

import (
	"fmt"
	"log"
	"strings"

	"github.com/GoogleCloudPlatform/terraformer/terraform_utils"

	"github.com/aws/aws-sdk-go/aws/awserr"
	"github.com/aws/aws-sdk-go/aws/session"

	"github.com/aws/aws-sdk-go/aws"
	"github.com/aws/aws-sdk-go/service/s3"
)

var S3AllowEmptyValues = []string{"tags."}

var S3AdditionalFields = map[string]string{}

type S3Generator struct {
	AWSService
}

// createResources iterate on all buckets
// for each bucket we check region and choose only bucket from set region
// for each bucket try get bucket policy, if policy exist create additional NewTerraformResource for policy
func (g S3Generator) createResources(sess *session.Session, buckets *s3.ListBucketsOutput, region string) []terraform_utils.Resource {
	resources := []terraform_utils.Resource{}
	svc := s3.New(sess)
	for _, bucket := range buckets.Buckets {
		resourceName := aws.StringValue(bucket.Name)
		location, err := svc.GetBucketLocation(&s3.GetBucketLocationInput{Bucket: bucket.Name})
		if err != nil {
			log.Println(err)
			continue
		}
		// check if bucket in region
		if s3.NormalizeBucketLocation(aws.StringValue(location.LocationConstraint)) == region {
			resources = append(resources, terraform_utils.NewResource(
				resourceName,
				resourceName,
				"aws_s3_bucket",
				"aws",
				map[string]string{
					"force_destroy": "false",
					"acl":           "private",
				},
				S3AllowEmptyValues,
				S3AdditionalFields))
			// try get policy
			_, err := svc.GetBucketPolicy(&s3.GetBucketPolicyInput{
				Bucket: bucket.Name,
			})

			if err != nil {
				if awsErr, ok := err.(awserr.Error); ok && awsErr.Code() == "NoSuchBucketPolicy" {
					// Bucket without policy
					continue
				}
				log.Println(err)
				continue
			}
			// if bucket policy exist create TerraformResource with bucket name as ID
			resources = append(resources, terraform_utils.NewResource(
				resourceName,
				resourceName,
				"aws_s3_bucket_policy",
				"aws",
				map[string]string{},
				S3AllowEmptyValues,
				S3AdditionalFields))
		}
	}
	return resources
}

// Generate TerraformResources from AWS API,
// from each s3 bucket create 2 TerraformResource(bucket and bucket policy)
// Need bucket name as ID for terraform resource
func (g *S3Generator) InitResources() error {
<<<<<<< HEAD
	sess, _ := session.NewSession(&aws.Config{Region: aws.String(g.GetArgs()["region"].(string))})
=======
	sess := g.generateSession()
>>>>>>> c9b01b1e
	svc := s3.New(sess)
	buckets, err := svc.ListBuckets(&s3.ListBucketsInput{})
	if err != nil {
		return err
	}
<<<<<<< HEAD
	g.Resources = g.createResources(buckets, g.GetArgs()["region"].(string))
=======
	g.Resources = g.createResources(sess, buckets, g.GetArgs()["region"])
>>>>>>> c9b01b1e
	g.PopulateIgnoreKeys()
	return nil
}

// PostGenerateHook for add bucket policy json as heredoc
// support only bucket with policy
func (g *S3Generator) PostConvertHook() error {
	for i, resource := range g.Resources {
		if resource.InstanceInfo.Type != "aws_s3_bucket_policy" {
			continue
		}
		policy := resource.Item["policy"].(string)
		g.Resources[i].Item["policy"] = fmt.Sprintf(`<<POLICY
%s
POLICY`, policy)
	}
	return nil
}

func (g *S3Generator) ParseFilter(rawFilter []string) {
	g.Filter = map[string][]string{}
	for _, resource := range rawFilter {
		t := strings.Split(resource, "=")
		if len(t) != 2 {
			log.Println("Pattern for filter must be resource_type=id1:id2:id4")
			continue
		}
		resourceName, resourcesID := t[0], t[1]
		g.Filter[resourceName] = strings.Split(resourcesID, ":")
		if resourceName == "aws_s3_bucket" {
			g.Filter["aws_s3_bucket_policy"] = strings.Split(resourcesID, ":")
		}
	}
}<|MERGE_RESOLUTION|>--- conflicted
+++ resolved
@@ -93,21 +93,13 @@
 // from each s3 bucket create 2 TerraformResource(bucket and bucket policy)
 // Need bucket name as ID for terraform resource
 func (g *S3Generator) InitResources() error {
-<<<<<<< HEAD
-	sess, _ := session.NewSession(&aws.Config{Region: aws.String(g.GetArgs()["region"].(string))})
-=======
 	sess := g.generateSession()
->>>>>>> c9b01b1e
 	svc := s3.New(sess)
 	buckets, err := svc.ListBuckets(&s3.ListBucketsInput{})
 	if err != nil {
 		return err
 	}
-<<<<<<< HEAD
-	g.Resources = g.createResources(buckets, g.GetArgs()["region"].(string))
-=======
-	g.Resources = g.createResources(sess, buckets, g.GetArgs()["region"])
->>>>>>> c9b01b1e
+	g.Resources = g.createResources(sess, buckets, g.GetArgs()["region"].(string))
 	g.PopulateIgnoreKeys()
 	return nil
 }
