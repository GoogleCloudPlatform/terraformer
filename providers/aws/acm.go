--- conflicted
+++ resolved
@@ -67,11 +67,7 @@
 // Generate TerraformResources from AWS API,
 // create terraform resource for each certificates
 func (g *ACMGenerator) InitResources() error {
-<<<<<<< HEAD
-	sess, _ := session.NewSession(&aws.Config{Region: aws.String(g.GetArgs()["region"].(string))})
-=======
 	sess := g.generateSession()
->>>>>>> c9b01b1e
 	svc := acm.New(sess)
 
 	g.Resources = g.createCertificatesResources(svc)
