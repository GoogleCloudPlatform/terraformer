// Copyright 2018 The Terraformer Authors.
//
// Licensed under the Apache License, Version 2.0 (the "License");
// you may not use this file except in compliance with the License.
// You may obtain a copy of the License at
//
//      http://www.apache.org/licenses/LICENSE-2.0
//
// Unless required by applicable law or agreed to in writing, software
// distributed under the License is distributed on an "AS IS" BASIS,
// WITHOUT WARRANTIES OR CONDITIONS OF ANY KIND, either express or implied.
// See the License for the specific language governing permissions and
// limitations under the License.

package aws

import (
	"github.com/GoogleCloudPlatform/terraformer/terraform_utils"

	"github.com/aws/aws-sdk-go/aws"
	"github.com/aws/aws-sdk-go/service/ec2"
)

var NaclAllowEmptyValues = []string{"tags."}

type NaclGenerator struct {
	AWSService
}

func (NaclGenerator) createResources(nacls *ec2.DescribeNetworkAclsOutput) []terraform_utils.Resource {
	resources := []terraform_utils.Resource{}
	for _, nacl := range nacls.NetworkAcls {
		resources = append(resources, terraform_utils.NewResource(
			aws.StringValue(nacl.NetworkAclId),
			aws.StringValue(nacl.NetworkAclId),
			"aws_network_acl",
			"aws",
			nil,
			NaclAllowEmptyValues,
			map[string]string{}))
	}
	return resources
}

// Generate TerraformResources from AWS API,
// from each network ACL create 1 TerraformResource.
// Need NetworkAclId as ID for terraform resource
func (g *NaclGenerator) InitResources() error {
<<<<<<< HEAD
	sess, _ := session.NewSession(&aws.Config{Region: aws.String(g.GetArgs()["region"].(string))})
=======
	sess := g.generateSession()
>>>>>>> c9b01b1e
	svc := ec2.New(sess)
	nacls, err := svc.DescribeNetworkAcls(&ec2.DescribeNetworkAclsInput{})
	if err != nil {
		return err

	}
	g.Resources = g.createResources(nacls)
	g.PopulateIgnoreKeys()
	return nil

}<|MERGE_RESOLUTION|>--- conflicted
+++ resolved
@@ -46,11 +46,7 @@
 // from each network ACL create 1 TerraformResource.
 // Need NetworkAclId as ID for terraform resource
 func (g *NaclGenerator) InitResources() error {
-<<<<<<< HEAD
-	sess, _ := session.NewSession(&aws.Config{Region: aws.String(g.GetArgs()["region"].(string))})
-=======
 	sess := g.generateSession()
->>>>>>> c9b01b1e
 	svc := ec2.New(sess)
 	nacls, err := svc.DescribeNetworkAcls(&ec2.DescribeNetworkAclsInput{})
 	if err != nil {
