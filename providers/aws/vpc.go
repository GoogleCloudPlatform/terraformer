// Copyright 2018 The Terraformer Authors.
//
// Licensed under the Apache License, Version 2.0 (the "License");
// you may not use this file except in compliance with the License.
// You may obtain a copy of the License at
//
//      http://www.apache.org/licenses/LICENSE-2.0
//
// Unless required by applicable law or agreed to in writing, software
// distributed under the License is distributed on an "AS IS" BASIS,
// WITHOUT WARRANTIES OR CONDITIONS OF ANY KIND, either express or implied.
// See the License for the specific language governing permissions and
// limitations under the License.

package aws

import (
	"github.com/GoogleCloudPlatform/terraformer/terraform_utils"

	"github.com/aws/aws-sdk-go/aws"
	"github.com/aws/aws-sdk-go/service/ec2"
)

var VpcAllowEmptyValues = []string{"tags."}

type VpcGenerator struct {
	AWSService
}

func (VpcGenerator) createResources(vpcs *ec2.DescribeVpcsOutput) []terraform_utils.Resource {
	resources := []terraform_utils.Resource{}
	for _, vpc := range vpcs.Vpcs {
		resources = append(resources, terraform_utils.NewResource(
			aws.StringValue(vpc.VpcId),
			aws.StringValue(vpc.VpcId),
			"aws_vpc",
			"aws",
			map[string]string{},
			VpcAllowEmptyValues,
			map[string]string{},
		))
	}
	return resources
}

// Generate TerraformResources from AWS API,
// from each vpc create 1 TerraformResource.
// Need VpcId as ID for terraform resource
func (g *VpcGenerator) InitResources() error {
<<<<<<< HEAD
	sess, _ := session.NewSession(&aws.Config{Region: aws.String(g.GetArgs()["region"].(string))})
=======
	sess := g.generateSession()
>>>>>>> c9b01b1e
	svc := ec2.New(sess)
	vpcs, err := svc.DescribeVpcs(&ec2.DescribeVpcsInput{})
	if err != nil {
		return err
	}
	g.Resources = g.createResources(vpcs)
	g.PopulateIgnoreKeys()
	return nil
}<|MERGE_RESOLUTION|>--- conflicted
+++ resolved
@@ -47,11 +47,7 @@
 // from each vpc create 1 TerraformResource.
 // Need VpcId as ID for terraform resource
 func (g *VpcGenerator) InitResources() error {
-<<<<<<< HEAD
-	sess, _ := session.NewSession(&aws.Config{Region: aws.String(g.GetArgs()["region"].(string))})
-=======
 	sess := g.generateSession()
->>>>>>> c9b01b1e
 	svc := ec2.New(sess)
 	vpcs, err := svc.DescribeVpcs(&ec2.DescribeVpcsInput{})
 	if err != nil {
