// Copyright 2019 The Terraformer Authors.
//
// Licensed under the Apache License, Version 2.0 (the "License");
// you may not use this file except in compliance with the License.
// You may obtain a copy of the License at
//
//      http://www.apache.org/licenses/LICENSE-2.0
//
// Unless required by applicable law or agreed to in writing, software
// distributed under the License is distributed on an "AS IS" BASIS,
// WITHOUT WARRANTIES OR CONDITIONS OF ANY KIND, either express or implied.
// See the License for the specific language governing permissions and
// limitations under the License.

package aws

import (
	"context"
	"errors"

	"github.com/GoogleCloudPlatform/terraformer/terraformutils"
	"github.com/aws/aws-sdk-go-v2/aws"

	"github.com/aws/aws-sdk-go-v2/service/identitystore"
	"github.com/aws/aws-sdk-go-v2/service/identitystore/types"
	"github.com/aws/aws-sdk-go-v2/service/ssoadmin"
)

var identityStoreAllowEmptyValues = []string{"tags."}

type IdentityStoreGenerator struct {
	AWSService
}

func (g *IdentityStoreGenerator) GetIdentityStoreId() (*string, error) {
	config, e := g.generateConfig()
	if e != nil {
		return nil, e
	}
	svc := ssoadmin.NewFromConfig(config)
	instances, err := svc.ListInstances(context.TODO(), &ssoadmin.ListInstancesInput{})
	if err != nil {
		return nil, err
	}
	if len(instances.Instances) == 0 {
<<<<<<< HEAD
		err = errors.New("No Identity Instances found")
		return nil, err
=======
		return nil, nil
>>>>>>> 2c53bde9
	}
	identityStoreId := StringValue(instances.Instances[0].IdentityStoreId)
	
	return &identityStoreId, nil

}

func (g *IdentityStoreGenerator) InitGroupResources(identityStoreId string) error {
	config, e := g.generateConfig()
	if e != nil {
		return e
	}
	svc := identitystore.NewFromConfig(config)
	p := identitystore.NewListGroupsPaginator(svc, &identitystore.ListGroupsInput{
		IdentityStoreId: aws.String(identityStoreId),
	})
	for p.HasMorePages() {
		page, err := p.NextPage(context.TODO())
		if err != nil {
			return err
		}
		for _, group := range page.Groups {
			groupId := StringValue(group.GroupId)
			displayName := StringValue(group.DisplayName)
			g.Resources = append(g.Resources, terraformutils.NewResource(
				identityStoreId+"/"+groupId,
				displayName,
				"aws_identitystore_group",
				"aws",
				map[string]string{
					"identity_store_id": identityStoreId,
					"description":       StringValue(group.Description),
				},
				identityStoreAllowEmptyValues,
				map[string]interface{}{},
			))
			err = g.InitGroupMembershipResources(identityStoreId, groupId)
			if err != nil {
				return err
			}
		}
	}
	return nil
}

func (g *IdentityStoreGenerator) InitGroupMembershipResources(identityStoreId string, groupId string) error {
	config, e := g.generateConfig()
	if e != nil {
		return e
	}
	svc := identitystore.NewFromConfig(config)
	p := identitystore.NewListGroupMembershipsPaginator(svc, &identitystore.ListGroupMembershipsInput{
		GroupId:         aws.String(groupId),
		IdentityStoreId: aws.String(identityStoreId),
	})
	for p.HasMorePages() {
		page, err := p.NextPage(context.TODO())
		if err != nil {
			return err
		}
		for _, user := range page.GroupMemberships {
			var memberId string
			switch v := user.MemberId.(type) {
			case *types.MemberIdMemberUserId:
				memberId = v.Value // Value is string
			case *types.UnknownUnionMember:
				memberId = v.Tag
			default:
				memberId = ""
			}
			membershipId := StringValue(user.MembershipId)
			g.Resources = append(g.Resources, terraformutils.NewResource(
				identityStoreId+"/"+membershipId,
				"m-"+groupId+"-"+memberId,
				"aws_identitystore_group_membership",
				"aws",
				map[string]string{
					"identity_store_id": identityStoreId,
					"group_id":          groupId,
					"member_id":         memberId,
				},
				identityStoreAllowEmptyValues,
				map[string]interface{}{},
			))
		}
	}
	return nil
}

func (g *IdentityStoreGenerator) InitUserResources(identityStoreId string) error {
	config, e := g.generateConfig()
	if e != nil {
		return e
	}
	svc := identitystore.NewFromConfig(config)
	p := identitystore.NewListUsersPaginator(svc, &identitystore.ListUsersInput{
		IdentityStoreId: aws.String(identityStoreId),
	})
	for p.HasMorePages() {
		page, err := p.NextPage(context.TODO())
		if err != nil {
			return err
		}
		for _, user := range page.Users {
			userId := StringValue(user.UserId)
			displayName := StringValue(user.DisplayName)
			//			name := StringValue(user.Name)
			userName := StringValue(user.UserName)
			g.Resources = append(g.Resources, terraformutils.NewResource(
				identityStoreId+"/"+userId,
				userName,
				"aws_identitystore_user",
				"aws",
				map[string]string{
					"identity_store_id": identityStoreId,
					"display_name":      displayName,
					"use_name":          userName,
				},
				identityStoreAllowEmptyValues,
				map[string]interface{}{},
			))
		}
	}
	return nil
}

func (g *IdentityStoreGenerator) InitResources() error {
	identityStoreId, e := g.GetIdentityStoreId()
	if e != nil {
		return e
	}
	if identityStoreId == nil {
		return nil
	}

	e = g.InitUserResources(*identityStoreId)
	if e != nil {
		return e
	}

	e = g.InitGroupResources(*identityStoreId)
	if e != nil {
		return e
	}

	return nil
}<|MERGE_RESOLUTION|>--- conflicted
+++ resolved
@@ -43,12 +43,8 @@
 		return nil, err
 	}
 	if len(instances.Instances) == 0 {
-<<<<<<< HEAD
 		err = errors.New("No Identity Instances found")
 		return nil, err
-=======
-		return nil, nil
->>>>>>> 2c53bde9
 	}
 	identityStoreId := StringValue(instances.Instances[0].IdentityStoreId)
 	
