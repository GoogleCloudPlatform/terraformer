// Copyright 2018 The Terraformer Authors.
//
// Licensed under the Apache License, Version 2.0 (the "License");
// you may not use this file except in compliance with the License.
// You may obtain a copy of the License at
//
//      http://www.apache.org/licenses/LICENSE-2.0
//
// Unless required by applicable law or agreed to in writing, software
// distributed under the License is distributed on an "AS IS" BASIS,
// WITHOUT WARRANTIES OR CONDITIONS OF ANY KIND, either express or implied.
// See the License for the specific language governing permissions and
// limitations under the License.

package aws

import (
	"github.com/GoogleCloudPlatform/terraformer/terraform_utils"

	"github.com/aws/aws-sdk-go/aws"
	"github.com/aws/aws-sdk-go/service/ec2"
)

var SubnetAllowEmptyValues = []string{"tags."}

type SubnetGenerator struct {
	AWSService
}

func (SubnetGenerator) createResources(subnets *ec2.DescribeSubnetsOutput) []terraform_utils.Resource {
	resources := []terraform_utils.Resource{}
	for _, subnet := range subnets.Subnets {

		resource := terraform_utils.NewResource(
			aws.StringValue(subnet.SubnetId),
			aws.StringValue(subnet.SubnetId),
			"aws_subnet",
			"aws",
			map[string]string{},
			SubnetAllowEmptyValues,
			map[string]string{},
		)
		resource.IgnoreKeys = append(resource.IgnoreKeys, "availability_zone")
		resources = append(resources, resource)
	}
	return resources
}

// Generate TerraformResources from AWS API,
// from each subnet create 1 TerraformResource.
// Need SubnetId as ID for terraform resource
func (g *SubnetGenerator) InitResources() error {
<<<<<<< HEAD
	sess, _ := session.NewSession(&aws.Config{Region: aws.String(g.GetArgs()["region"].(string))})
=======
	sess := g.generateSession()
>>>>>>> c9b01b1e
	svc := ec2.New(sess)
	subnets, err := svc.DescribeSubnets(&ec2.DescribeSubnetsInput{})
	if err != nil {
		return err
	}
	g.Resources = g.createResources(subnets)
	g.PopulateIgnoreKeys()
	return nil

}<|MERGE_RESOLUTION|>--- conflicted
+++ resolved
@@ -50,11 +50,7 @@
 // from each subnet create 1 TerraformResource.
 // Need SubnetId as ID for terraform resource
 func (g *SubnetGenerator) InitResources() error {
-<<<<<<< HEAD
-	sess, _ := session.NewSession(&aws.Config{Region: aws.String(g.GetArgs()["region"].(string))})
-=======
 	sess := g.generateSession()
->>>>>>> c9b01b1e
 	svc := ec2.New(sess)
 	subnets, err := svc.DescribeSubnets(&ec2.DescribeSubnetsInput{})
 	if err != nil {
