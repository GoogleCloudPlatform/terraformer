--- conflicted
+++ resolved
@@ -30,11 +30,7 @@
 }
 
 func (g *Ec2Generator) InitResources() error {
-<<<<<<< HEAD
-	sess, _ := session.NewSession(&aws.Config{Region: aws.String(g.GetArgs()["region"].(string))})
-=======
 	sess := g.generateSession()
->>>>>>> c9b01b1e
 	svc := ec2.New(sess)
 	err := svc.DescribeInstancesPages(&ec2.DescribeInstancesInput{}, func(instances *ec2.DescribeInstancesOutput, lastPage bool) bool {
 		for _, reservation := range instances.Reservations {
