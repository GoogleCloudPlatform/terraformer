--- conflicted
+++ resolved
@@ -21,13 +21,9 @@
 	accesstoken  string
 	refreshtoken string
 	region       string
-<<<<<<< HEAD
-	teamID     	 string
-	teamName 	 string
-=======
+	teamID       string
 	teamName     string
 	serviceName  string
->>>>>>> 99174d4d
 }
 
 type AccessToken struct {
@@ -78,14 +74,10 @@
 		p.GetTeamID()
 	}
 
-<<<<<<< HEAD
-=======
 	if args[3] != "" {
 		p.serviceName = args[3]
 	}
 
-	p.GetAccessToken()
->>>>>>> 99174d4d
 	return nil
 }
 
@@ -100,11 +92,11 @@
 	p.Service.SetProviderName(p.GetName())
 	// SetArgs are used for fetching details within other files in the terraformer code.
 	p.Service.SetArgs(map[string]interface{}{
-		"access_token":  p.accesstoken,
-		"region":        p.region,
-		"team_id":       p.teamID,
-		"team_name":     p.teamName,
-		"service_name":  p.serviceName,
+		"access_token": p.accesstoken,
+		"region":       p.region,
+		"team_id":      p.teamID,
+		"team_name":    p.teamName,
+		"service_name": p.serviceName,
 	})
 	return nil
 }
@@ -206,12 +198,12 @@
 	ctx := context.Background()
 
 	url := fmt.Sprintf("https://api.%s/v3/teams/by-name?name=%s", host, url.QueryEscape(p.teamName))
-	
+
 	req, err := http.NewRequestWithContext(ctx, http.MethodGet, url, nil)
 	if err != nil {
 		log.Fatal(err)
 	}
-	
+
 	accessToken := fmt.Sprintf("Bearer %s", p.accesstoken)
 
 	req.Header.Set("Authorization", accessToken)
