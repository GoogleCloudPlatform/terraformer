--- conflicted
+++ resolved
@@ -19,12 +19,9 @@
 	region       string
 	teamID       string
 	teamName     string
-<<<<<<< HEAD
-=======
 	serviceName  string
 	serviceID    string
 	scheduleName string
->>>>>>> bfca59c9
 }
 
 type AccessToken struct {
@@ -90,29 +87,18 @@
 	p.Service.SetProviderName(p.GetName())
 	// SetArgs are used for fetching details within other files in the terraformer code.
 	p.Service.SetArgs(map[string]interface{}{
-<<<<<<< HEAD
 		"access_token": p.accessToken,
-		"region":       p.region,
-		"team_id":      p.teamID,
-		"team_name":    p.teamName,
-=======
-		"access_token": p.accesstoken,
 		"region":       p.region,
 		"team_id":      p.teamID,
 		"team_name":    p.teamName,
 		"service_name": p.serviceName,
 		"service_id":   p.serviceID,
 		"schedule_name":   p.scheduleName,
->>>>>>> bfca59c9
 	})
 	return nil
 }
 
-<<<<<<< HEAD
 // @desc GetConfig: send details to provider block of terraform-provider-squadcast
-=======
-// @desc: GetConfig is used to send details to provider block of terraform-provider-squadcast
->>>>>>> bfca59c9
 
 func (p *SquadcastProvider) GetConfig() cty.Value {
 	return cty.ObjectVal(map[string]cty.Value{
@@ -159,7 +145,6 @@
 }
 
 func (p *SquadcastProvider) GetAccessToken() {
-<<<<<<< HEAD
 	url := "/oauth/access-token"
 	response, err := Request[AccessToken](url, p.refreshToken, p.region, false)
 	if err != nil {
@@ -175,40 +160,4 @@
 		log.Fatal(err)
 	}
 	p.teamID = response.ID
-=======
-	host := GetHost(p.region)
-	url := fmt.Sprintf("https://auth.%s/oauth/access-token", host)
-	header := map[string]string{"X-Refresh-Token": p.refreshtoken}
-	response, err := Request[AccessToken](url, header)
-
-	if err != nil {
-		log.Fatal(err)
-	}
-	p.accesstoken = response.AccessToken
-}
-
-func (p *SquadcastProvider) GetTeamID() {
-	host := GetHost(p.region)
-	url := fmt.Sprintf("https://api.%s/v3/teams/by-name?name=%s", host, url.QueryEscape(p.teamName))
-	header := map[string]string{"Authorization": fmt.Sprintf("Bearer %s", p.accesstoken)}
-	
-	response, err := Request[Team](url, header)
-	if err != nil {
-		log.Fatal(err)
-	}
-	p.teamID = response.ID
-}
-
-func (p *SquadcastProvider) GetServiceID() {
-	host := GetHost(p.region)
-
-	url := fmt.Sprintf("https://api.%s/v3/services/by-name?name=%s&owner_id=%s", host, url.QueryEscape(p.serviceName), p.teamID)
-	header := map[string]string{"Authorization": fmt.Sprintf("Bearer %s", p.accesstoken)}
-	response, err := Request[Service](url, header)
-
-	if err != nil {
-		log.Fatal(err)
-	}
-	p.serviceID = response.ID
->>>>>>> bfca59c9
 }