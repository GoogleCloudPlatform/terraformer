// Copyright 2019 The Terraformer Authors.
//
// Licensed under the Apache License, Version 2.0 (the "License");
// you may not use this file except in compliance with the License.
// You may obtain a copy of the License at
//
//      http://www.apache.org/licenses/LICENSE-2.0
//
// Unless required by applicable law or agreed to in writing, software
// distributed under the License is distributed on an "AS IS" BASIS,
// WITHOUT WARRANTIES OR CONDITIONS OF ANY KIND, either express or implied.
// See the License for the specific language governing permissions and
// limitations under the License.

package fastly

import (
	"errors"
	"os"

	"github.com/GoogleCloudPlatform/terraformer/terraformutils"
	"github.com/GoogleCloudPlatform/terraformer/terraformutils/providerwrapper"
)

type FastlyProvider struct { //nolint
	terraformutils.Provider
	customerID string
	apiKey string
}

func (p *FastlyProvider) Init(args []string) error {
	if os.Getenv("FASTLY_API_KEY") == "" {
		return errors.New("set FASTLY_API_KEY env var")
	}
	p.apiKey = os.Getenv("FASTLY_API_KEY")

	if os.Getenv("FASTLY_CUSTOMER_ID") == "" {
		return errors.New("set FASTLY_CUSTOMER_ID env var")
	}
	p.customerID = os.Getenv("FASTLY_CUSTOMER_ID")

	return nil
}

func (p *FastlyProvider) GetName() string {
	return "fastly"
}

func (p *FastlyProvider) GetProviderData(arg ...string) map[string]interface{} {
	return map[string]interface{}{
		"provider": map[string]interface{}{
			"fastly": map[string]interface{}{
				"version": providerwrapper.GetProviderVersion(p.GetName()),
<<<<<<< HEAD
				"customer_id": p.customerID,
				"api_key": p.apiKey,
=======
>>>>>>> 8a5db025
			},
		},
	}
}

func (FastlyProvider) GetResourceConnections() map[string]map[string][]string {
	return map[string]map[string][]string{}
}

func (p *FastlyProvider) GetSupportedService() map[string]terraformutils.ServiceGenerator {
	return map[string]terraformutils.ServiceGenerator{
		"service_v1": &ServiceV1Generator{},
		"user": &UserGenerator{},
	}
}

func (p *FastlyProvider) InitService(serviceName string, verbose bool) error {
	var isSupported bool
	if _, isSupported = p.GetSupportedService()[serviceName]; !isSupported {
		return errors.New("fastly: " + serviceName + " not supported service")
	}
	p.Service = p.GetSupportedService()[serviceName]
	p.Service.SetName(serviceName)
	p.Service.SetVerbose(verbose)
	p.Service.SetProviderName(p.GetName())
	p.Service.SetArgs(map[string]interface{}{
		"customer_id": p.customerID,
		"api_key": p.apiKey,
	})
	return nil
}<|MERGE_RESOLUTION|>--- conflicted
+++ resolved
@@ -51,11 +51,7 @@
 		"provider": map[string]interface{}{
 			"fastly": map[string]interface{}{
 				"version": providerwrapper.GetProviderVersion(p.GetName()),
-<<<<<<< HEAD
 				"customer_id": p.customerID,
-				"api_key": p.apiKey,
-=======
->>>>>>> 8a5db025
 			},
 		},
 	}
