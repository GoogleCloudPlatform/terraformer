--- conflicted
+++ resolved
@@ -49,15 +49,11 @@
 		}
 		return nil
 	}); err != nil {
-<<<<<<< HEAD
-		log.Println(err)
-=======
 		if strings.Contains(err.Error(), "403: Permission denied") {
 			log.Print(fmt.Sprint("Got PermissionDenied for region %", g.GetArgs()["region"].(compute.Region).Name))
 		} else {
 			log.Fatal(err)
 		}
->>>>>>> f71d76b1
 	}
 	return resources
 }
