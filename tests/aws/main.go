// Copyright 2018 The Terraformer Authors.
//
// Licensed under the Apache License, Version 2.0 (the "License");
// you may not use this file except in compliance with the License.
// You may obtain a copy of the License at
//
//      http://www.apache.org/licenses/LICENSE-2.0
//
// Unless required by applicable law or agreed to in writing, software
// distributed under the License is distributed on an "AS IS" BASIS,
// WITHOUT WARRANTIES OR CONDITIONS OF ANY KIND, either express or implied.
// See the License for the specific language governing permissions and
// limitations under the License.

package main

import (
	"github.com/GoogleCloudPlatform/terraformer/cmd"
	aws_terraforming "github.com/GoogleCloudPlatform/terraformer/providers/aws"
	"log"
	"os"
	"os/exec"
)

const command = "terraform init && terraform plan"

func main() {
<<<<<<< HEAD
	region := "us-east-1"
	profile := "personal"
	var services []string
=======
>>>>>>> d0addc6e
	provider := &aws_terraforming.AWSProvider{}

<<<<<<< HEAD
	}
	services = []string{"waf"}
	sort.Strings(services)
	provider = &aws_terraforming.AWSProvider{
		Provider: terraform_utils.Provider{},
	}
	err := cmd.Import(provider, cmd.ImportOptions{
		Resources:   services,
		PathPattern: "{output}/{provider}/",
		PathOutput:  cmd.DefaultPathOutput,
		State:       "local",
		Connect:     true,
		Compact:     true,
		Verbose:     true,
		Output:	     "hcl",
	}, []string{region, profile})
	if err != nil {
=======
	tCommand := cmd.NewCmdRoot()
	pathPattern := "{output}/{provider}/"
	tCommand.SetArgs([]string{
		"import",
		"aws",
		"--regions=ap-southeast-1,ap-northeast-1",
		"--resources=vpc,sg",
		"--profile=personal",
		"--compact",
		"--path-pattern=" + pathPattern,
	})
	if err := tCommand.Execute(); err != nil {
>>>>>>> d0addc6e
		log.Println(err)
		os.Exit(1)
	}
	rootPath, _ := os.Getwd()
	currentPath := cmd.Path(pathPattern, provider.GetName(), "", cmd.DefaultPathOutput)
	if err := os.Chdir(currentPath); err != nil {
		log.Println(err)
		os.Exit(1)
	}
	tfCmd := exec.Command("sh", "-c", command)
	tfCmd.Stdout = os.Stdout
	tfCmd.Stderr = os.Stderr
	err := tfCmd.Run()
	if err != nil {
		log.Println(err)
		os.Exit(1)
	}
	os.Chdir(rootPath)
}<|MERGE_RESOLUTION|>--- conflicted
+++ resolved
@@ -25,33 +25,8 @@
 const command = "terraform init && terraform plan"
 
 func main() {
-<<<<<<< HEAD
-	region := "us-east-1"
-	profile := "personal"
-	var services []string
-=======
->>>>>>> d0addc6e
 	provider := &aws_terraforming.AWSProvider{}
 
-<<<<<<< HEAD
-	}
-	services = []string{"waf"}
-	sort.Strings(services)
-	provider = &aws_terraforming.AWSProvider{
-		Provider: terraform_utils.Provider{},
-	}
-	err := cmd.Import(provider, cmd.ImportOptions{
-		Resources:   services,
-		PathPattern: "{output}/{provider}/",
-		PathOutput:  cmd.DefaultPathOutput,
-		State:       "local",
-		Connect:     true,
-		Compact:     true,
-		Verbose:     true,
-		Output:	     "hcl",
-	}, []string{region, profile})
-	if err != nil {
-=======
 	tCommand := cmd.NewCmdRoot()
 	pathPattern := "{output}/{provider}/"
 	tCommand.SetArgs([]string{
@@ -64,7 +39,6 @@
 		"--path-pattern=" + pathPattern,
 	})
 	if err := tCommand.Execute(); err != nil {
->>>>>>> d0addc6e
 		log.Println(err)
 		os.Exit(1)
 	}
